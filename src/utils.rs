--- conflicted
+++ resolved
@@ -285,7 +285,6 @@
         .install()
 }
 
-<<<<<<< HEAD
 /// Run a string as shell command
 pub fn run_with_shell(command: &str, ctx: &ExecutionContext) -> Result<()> {
     let mut exec = ctx.run_type().execute(shell());
@@ -297,7 +296,7 @@
         command
     };
     exec.arg("-c").arg(command).status_checked()
-=======
+
 /// Macro to construct an error message for when the output of a command is unexpected.
 #[macro_export]
 macro_rules! output_changed_message {
@@ -308,5 +307,4 @@
             $message,
         )
     };
->>>>>>> fd406f0f
 }