use std::ffi::OsStr;
use std::path::Path;
use std::path::PathBuf;

#[cfg(windows)]
use color_eyre::eyre;
#[cfg(windows)]
use color_eyre::eyre::eyre;
use color_eyre::eyre::Context;
use color_eyre::eyre::Result;
use rust_i18n::t;
use serde::Deserialize;
use strum::Display;
use thiserror::Error;
#[cfg(windows)]
use tracing::{debug, warn};
#[cfg(windows)]
use windows::Win32::Foundation::ERROR_FILE_NOT_FOUND;

use crate::command::CommandExt;
use crate::error::UnsupportedSudo;
use crate::execution_context::ExecutionContext;
use crate::executor::Executor;
use crate::terminal::print_separator;
use crate::utils::which;

#[derive(Clone, Debug)]
pub struct Sudo {
    /// The path to the `sudo` binary.
    path: Option<PathBuf>,
    /// The type of program being used as `sudo`.
    kind: SudoKind,
}

#[derive(Error, Debug)]
pub enum SudoCreateError {
    CannotFindBinary,
    #[cfg(windows)]
    WinSudoDisabled,
    #[cfg(windows)]
    WinSudoNewWindowMode,
}

impl std::fmt::Display for SudoCreateError {
    fn fmt(&self, f: &mut std::fmt::Formatter<'_>) -> std::fmt::Result {
        match self {
            SudoCreateError::CannotFindBinary => {
                write!(f, "{}", t!("Cannot find sudo binary"))
            }
            #[cfg(windows)]
            SudoCreateError::WinSudoDisabled => {
                write!(f, "{}", t!("Found Windows Sudo, but it is disabled"))
            }
            #[cfg(windows)]
            SudoCreateError::WinSudoNewWindowMode => {
                write!(
                    f,
                    "{}",
                    t!("Found Windows Sudo, but it is using 'In a new window' mode")
                )
            }
        }
    }
}

#[derive(Clone, Debug, Default)]
pub enum SudoPreserveEnv<'a> {
    /// Preserve all environment variables.
    All,
    /// Preserve only the specified environment variables.
    Some(&'a [&'a str]),
    /// Preserve no environment variables.
    #[default]
    None,
}

/// Generic sudo options, translated into flags to pass to `sudo`.
/// NOTE: Depending on the sudo kind, OS and system config, some options might be specified by
/// default or unsupported.
#[derive(Clone, Debug, Default)]
pub struct SudoExecuteOpts<'a> {
    /// Run the command inside a login shell.
    pub login_shell: bool,
    /// Preserve environment variables across the sudo call.
    pub preserve_env: SudoPreserveEnv<'a>,
    /// Set the HOME environment variable to the target user's home directory.
    pub set_home: bool,
    /// Run the command as a user other than the root user.
    pub user: Option<&'a str>,
}

impl<'a> SudoExecuteOpts<'a> {
    pub fn new() -> Self {
        Self::default()
    }

    /// Run the command inside a login shell.
    #[allow(unused)]
    pub fn login_shell(mut self) -> Self {
        self.login_shell = true;
        self
    }

    /// Preserve all environment variables across the sudo call.
    #[allow(unused)]
    pub fn preserve_env(mut self) -> Self {
        self.preserve_env = SudoPreserveEnv::All;
        self
    }

    /// Preserve only the specified environment variables across the sudo call.
    #[allow(unused)]
    pub fn preserve_env_list(mut self, vars: &'a [&'a str]) -> Self {
        self.preserve_env = SudoPreserveEnv::Some(vars);
        self
    }

    /// Set the HOME environment variable to the target user's home directory.
    #[allow(unused)]
    pub fn set_home(mut self) -> Self {
        self.set_home = true;
        self
    }

    /// Run the command as a user other than the root user.
    #[allow(unused)]
    pub fn user(mut self, user: &'a str) -> Self {
        self.user = Some(user);
        self
    }
}

#[cfg(not(windows))]
const DETECT_ORDER: [SudoKind; 5] = [
    SudoKind::Doas,
    SudoKind::Sudo,
    SudoKind::Pkexec,
    SudoKind::Run0,
    SudoKind::Please,
];

<<<<<<< HEAD
=======
// NOTE: keep WinSudo last, allows short-circuit error return in Sudo::detect() to work
>>>>>>> 4c6dc8ff
#[cfg(windows)]
const DETECT_ORDER: [SudoKind; 2] = [SudoKind::Gsudo, SudoKind::WinSudo];

impl Sudo {
    /// Get the `sudo` binary for this platform.
    pub fn detect() -> Result<Self, SudoCreateError> {
        use SudoCreateError::*;

        for kind in DETECT_ORDER {
            match Self::new(kind) {
                Ok(sudo) => return Ok(sudo),
                Err(CannotFindBinary) => continue,
                #[cfg(windows)]
                Err(e @ (WinSudoDisabled | WinSudoNewWindowMode)) => {
                    // we can return directly here since WinSudo is detected last
                    return Err(e);
                }
            }
        }
        Err(CannotFindBinary)
    }

    /// Create Sudo from SudoKind, if found in the system
    pub fn new(kind: SudoKind) -> Result<Self, SudoCreateError> {
        // no actual binary for null sudo
        if let SudoKind::Null = kind {
            return Ok(Self { path: None, kind });
        }

        match kind.which() {
            Some(path) => {
                let sudo = Self { path: Some(path), kind };

                #[cfg(windows)]
                if let SudoKind::WinSudo = kind {
                    // Windows Sudo might be disabled, causing it to error on use.
                    //
                    // It checks two registry keys to determine its mode:
                    // a "policy" (HLKM\SOFTWARE\Policies\Microsoft\Windows\Sudo\Enabled)
                    // and a "setting" (HLKM\SOFTWARE\Microsoft\Windows\CurrentVersion\Sudo\Enabled).
                    //
                    // Both keys are u32's, with these meanings:
                    // 0 - Disabled
                    // 1 - ForceNewWindow
                    // 2 - DisableInput
                    // 3 - Normal
                    //
                    // Setting the sudo option in Settings changes the setting key, the policy key
                    // sets an upper limit on the setting key: mode = min(policy, setting).
                    // The default for the policy key is 3 (all modes allowed), and the default for
                    // the setting key is 0 (disabled).
                    //
                    // See https://github.com/microsoft/sudo/blob/9f50d79704a9d4d468bc59f725993714762981ca/sudo/src/helpers.rs#L442

                    #[derive(Debug, Eq, Ord, PartialEq, PartialOrd)]
                    enum SudoMode {
                        Disabled = 0,
                        ForceNewWindow = 1,
                        DisableInput = 2,
                        Normal = 3,
                    }

                    impl TryFrom<u32> for SudoMode {
                        type Error = eyre::Error;

                        fn try_from(value: u32) -> Result<Self> {
                            match value {
                                0 => Ok(SudoMode::Disabled),
                                1 => Ok(SudoMode::ForceNewWindow),
                                2 => Ok(SudoMode::DisableInput),
                                3 => Ok(SudoMode::Normal),
                                _ => Err(eyre!("invalid integer SudoMode: {value}")),
                            }
                        }
                    }

                    fn get_mode(key: &str, on_missing: SudoMode) -> SudoMode {
                        match windows_registry::LOCAL_MACHINE
                            .open(key)
                            .and_then(|k| k.get_u32("Enabled"))
                        {
                            Ok(v) => v.min(3).try_into().unwrap(),
                            Err(e) if e.code() == ERROR_FILE_NOT_FOUND.to_hresult() => on_missing,
                            Err(e) => {
                                // warn, but treat as normal (using sudo should error)
                                warn!(r"Error reading registry key HKLM\{key}\Enabled: {e}");
                                SudoMode::Normal
                            }
                        }
                    }

                    // default to normal if key missing
                    let policy_mode = get_mode(r"SOFTWARE\Policies\Microsoft\Windows\Sudo", SudoMode::Normal);
                    debug!("Windows Sudo policy mode: {policy_mode:?}");
                    // default to disabled if key missing
                    let setting_mode = get_mode(r"SOFTWARE\Microsoft\Windows\CurrentVersion\Sudo", SudoMode::Disabled);
                    debug!("Windows Sudo setting mode: {setting_mode:?}");

                    let sudo_mode = policy_mode.min(setting_mode);
                    debug!("Windows Sudo mode: {sudo_mode:?}");

                    if sudo_mode == SudoMode::Disabled {
                        return Err(SudoCreateError::WinSudoDisabled);
                    } else if sudo_mode == SudoMode::ForceNewWindow {
                        return Err(SudoCreateError::WinSudoNewWindowMode);
                    }
                    // Normal mode is best, but DisableInput doesn't seem to cause issues
                }

                Ok(sudo)
            }
            None => Err(SudoCreateError::CannotFindBinary),
        }
    }

    /// Gets the path to the `sudo` binary. Do not use this to execute `sudo` directly - either use
    /// [`Sudo::elevate`], or if you need to specify arguments to `sudo`, use [`Sudo::elevate_opts`].
    /// This way, sudo options can be specified generically and the actual arguments customized
    /// depending on the sudo kind.
    #[allow(unused)]
    pub fn path(&self) -> Option<&Path> {
        self.path.as_deref()
    }

    /// Elevate permissions with `sudo`.
    ///
    /// This helps prevent blocking `sudo` prompts from stopping the run in the middle of a
    /// step.
    ///
    /// See: https://github.com/topgrade-rs/topgrade/issues/205
    pub fn elevate(&self, ctx: &ExecutionContext) -> Result<()> {
        // skip if using null sudo
        if let SudoKind::Null = self.kind {
            return Ok(());
        }

        print_separator("Sudo");

        // self.path is only None for null sudo, which we've handled above
        let mut cmd = ctx.execute(self.path.as_deref().unwrap());
        match self.kind {
            SudoKind::Doas => {
                // `doas` doesn't have anything like `sudo -v` to cache credentials,
                // so we just execute a dummy `echo` command so we have something
                // unobtrusive to run.
                // See: https://man.openbsd.org/doas
                cmd.arg("echo");
            }
            SudoKind::Sudo => {
                // From `man sudo` on macOS:
                //   -v, --validate
                //   Update the user's cached credentials, authenticating the user
                //   if necessary.  For the sudoers plugin, this extends the sudo
                //   timeout for another 5 minutes by default, but does not run a
                //   command.  Not all security policies support cached credentials.
                cmd.arg("-v");
            }
            SudoKind::WinSudo => {
                // Windows `sudo` doesn't cache credentials, so we just execute a
                // dummy command - the easiest on Windows is `rem` in cmd.
                // See: https://learn.microsoft.com/en-us/windows/advanced-settings/sudo/
                cmd.args(["cmd.exe", "/c", "rem"]);
            }
            SudoKind::Gsudo => {
                // `gsudo` doesn't have anything like `sudo -v` to cache credentials,
                // so we just execute a dummy command - the easiest on Windows is
                // `rem` in cmd. `-d` tells it to run the command directly, without
                // going through a shell (which could be powershell) first.
                // See: https://gerardog.github.io/gsudo/docs/usage
                cmd.args(["-d", "cmd.exe", "/c", "rem"]);
            }
            SudoKind::Pkexec => {
                // I don't think this does anything; `pkexec` usually asks for
                // authentication every time, although it can be configured
                // differently.
                //
                // See the note for `doas` above.
                //
                // See: https://linux.die.net/man/1/pkexec
                cmd.arg("echo");
            }
            SudoKind::Run0 => {
                // `run0` uses polkit for authentication
                // and thus has the same issues as `pkexec`.
                //
                // See: https://www.freedesktop.org/software/systemd/man/devel/run0.html
                cmd.arg("echo");
            }
            SudoKind::Please => {
                // From `man please`
                //   -w, --warm
                //   Warm the access token and exit.
                cmd.arg("-w");
            }
            SudoKind::Null => unreachable!(),
        }
        cmd.status_checked().wrap_err("Failed to elevate permissions")
    }

    /// Execute a command with `sudo`.
    pub fn execute<S: AsRef<OsStr>>(&self, ctx: &ExecutionContext, command: S) -> Result<Executor> {
        self.execute_opts(ctx, command, SudoExecuteOpts::new())
    }

    /// Execute a command with `sudo`, with custom options.
    pub fn execute_opts<S: AsRef<OsStr>>(
        &self,
        ctx: &ExecutionContext,
        command: S,
        opts: SudoExecuteOpts,
    ) -> Result<Executor> {
        // null sudo is very different, do separately
        if let SudoKind::Null = self.kind {
            if opts.login_shell {
                // TODO: emulate running in a login shell with su/runuser
                return Err(UnsupportedSudo {
                    sudo_kind: self.kind,
                    option: "login_shell",
                }
                .into());
            }
            if opts.user.is_some() {
                // TODO: emulate running as a different user with su/runuser
                return Err(UnsupportedSudo {
                    sudo_kind: self.kind,
                    option: "user",
                }
                .into());
            }

            // NOTE: we ignore preserve_env and set_home, using
            // no sudo effectively preserves these by default

            // run command directly
            return Ok(ctx.execute(command));
        }

        // self.path is only None for null sudo, which we've handled above
        let mut cmd = ctx.execute(self.path.as_ref().unwrap());

        if opts.login_shell {
            match self.kind {
                SudoKind::Sudo => {
                    cmd.arg("-i");
                }
                SudoKind::Gsudo => {
                    // By default, gsudo runs all commands inside a shell. If login_shell
                    // is *not* specified, we add `-d` to run outside of a shell - see below.
                }
                SudoKind::Doas | SudoKind::WinSudo | SudoKind::Pkexec | SudoKind::Run0 | SudoKind::Please => {
                    return Err(UnsupportedSudo {
                        sudo_kind: self.kind,
                        option: "login_shell",
                    }
                    .into());
                }
                SudoKind::Null => unreachable!(),
            }
        } else if let SudoKind::Gsudo = self.kind {
            // The `-d` (direct) flag disables shell detection, running the command directly
            // rather than through the current shell.
            // Additionally, if the current shell is pwsh >= 7.3.0, then not including this
            // gives errors if the command to run has spaces in it: see
            // https://github.com/gerardog/gsudo/issues/297
            cmd.arg("-d");
        }

        match opts.preserve_env {
            SudoPreserveEnv::All => match self.kind {
                SudoKind::Sudo => {
                    cmd.arg("-E");
                }
                SudoKind::Gsudo => {
                    cmd.arg("--copyEV");
                }
                SudoKind::Doas | SudoKind::WinSudo | SudoKind::Pkexec | SudoKind::Run0 | SudoKind::Please => {
                    return Err(UnsupportedSudo {
                        sudo_kind: self.kind,
                        option: "preserve_env",
                    }
                    .into());
                }
                SudoKind::Null => unreachable!(),
            },
            SudoPreserveEnv::Some(vars) => match self.kind {
                SudoKind::Sudo => {
                    cmd.arg(format!("--preserve-env={}", vars.join(",")));
                }
                SudoKind::Run0 => {
                    for env in vars {
                        cmd.arg(format!("--setenv={}", env));
                    }
                }
                SudoKind::Please => {
                    cmd.arg("-a");
                    cmd.arg(vars.join(","));
                }
                SudoKind::Doas | SudoKind::WinSudo | SudoKind::Gsudo | SudoKind::Pkexec => {
                    return Err(UnsupportedSudo {
                        sudo_kind: self.kind,
                        option: "preserve_env_list",
                    }
                    .into());
                }
                SudoKind::Null => unreachable!(),
            },
            SudoPreserveEnv::None => {}
        }

        if opts.set_home {
            match self.kind {
                SudoKind::Sudo => {
                    cmd.arg("-H");
                }
                SudoKind::Doas
                | SudoKind::WinSudo
                | SudoKind::Gsudo
                | SudoKind::Pkexec
                | SudoKind::Run0
                | SudoKind::Please => {
                    return Err(UnsupportedSudo {
                        sudo_kind: self.kind,
                        option: "set_home",
                    }
                    .into());
                }
                SudoKind::Null => unreachable!(),
            }
        }

        if let Some(user) = opts.user {
            match self.kind {
                SudoKind::Sudo => {
                    cmd.args(["-u", user]);
                }
                SudoKind::Doas | SudoKind::Gsudo | SudoKind::Run0 | SudoKind::Please => {
                    cmd.args(["-u", user]);
                }
                SudoKind::Pkexec => {
                    cmd.args(["--user", user]);
                }
                SudoKind::WinSudo => {
                    // Windows sudo is the only one that doesn't have a `-u` flag
                    return Err(UnsupportedSudo {
                        sudo_kind: self.kind,
                        option: "user",
                    }
                    .into());
                }
                SudoKind::Null => unreachable!(),
            }
        }

        cmd.arg(command);

        Ok(cmd)
    }
}

// On unix we use `SudoKind::Sudo`, and on windows `SudoKind::WinSudo`.
// We always define both though, so that we don't have to put
// #[cfg(...)] everywhere.

#[derive(Clone, Copy, Debug, Display, Deserialize)]
#[serde(rename_all = "lowercase")]
#[strum(serialize_all = "lowercase")]
<<<<<<< HEAD
#[cfg(windows)]
=======
>>>>>>> 4c6dc8ff
pub enum SudoKind {
    // On unix, "sudo" in the config file means Sudo
    #[cfg(not(windows))]
    Sudo,
    // and WinSudo is skipped, making it unused.
    #[cfg(not(windows))]
    #[expect(unused, reason = "WinSudo is windows-only")]
    #[serde(skip)]
    WinSudo,

    // On unix, Sudo is skipped and unused
    #[cfg(windows)]
    #[expect(unused, reason = "Sudo is unix-only")]
    #[serde(skip)]
    Sudo,
    // and "sudo" in the config file means WinSudo.
    #[cfg(windows)]
    #[serde(rename = "sudo")]
    WinSudo,

<<<<<<< HEAD
#[derive(Clone, Copy, Debug, Display, Deserialize)]
#[serde(rename_all = "lowercase")]
#[strum(serialize_all = "lowercase")]
#[cfg(not(windows))]
pub enum SudoKind {
=======
>>>>>>> 4c6dc8ff
    Doas,
    Gsudo,
    Pkexec,
    Run0,
    Please,
    /// A "no-op" sudo, used when topgrade itself is running as root
    Null,
}

impl SudoKind {
    /// Get the name of the "sudo" binary.
    ///
    /// For `SudoKind::WinSudo`, returns the full hardcoded path
    /// instead to ensure we find Windows Sudo rather than gsudo
    /// masquerading as sudo.
    ///
    /// Only returns `None` for `SudoKind::Null`.
    fn binary_name(self) -> Option<&'static str> {
        match self {
            SudoKind::Doas => Some("doas"),
            SudoKind::Sudo => Some("sudo"),
            SudoKind::WinSudo => Some(r"C:\Windows\System32\sudo.exe"),
            SudoKind::Gsudo => Some("gsudo"),
            SudoKind::Pkexec => Some("pkexec"),
            SudoKind::Run0 => Some("run0"),
            SudoKind::Please => Some("please"),
            SudoKind::Null => None,
        }
    }

    /// Find the full path to the "sudo" binary, if it exists on the system.
    fn which(self) -> Option<PathBuf> {
        match self.binary_name() {
            Some(name) => which(name),
            None => None,
        }
    }
}<|MERGE_RESOLUTION|>--- conflicted
+++ resolved
@@ -139,10 +139,7 @@
     SudoKind::Please,
 ];
 
-<<<<<<< HEAD
-=======
 // NOTE: keep WinSudo last, allows short-circuit error return in Sudo::detect() to work
->>>>>>> 4c6dc8ff
 #[cfg(windows)]
 const DETECT_ORDER: [SudoKind; 2] = [SudoKind::Gsudo, SudoKind::WinSudo];
 
@@ -509,10 +506,6 @@
 #[derive(Clone, Copy, Debug, Display, Deserialize)]
 #[serde(rename_all = "lowercase")]
 #[strum(serialize_all = "lowercase")]
-<<<<<<< HEAD
-#[cfg(windows)]
-=======
->>>>>>> 4c6dc8ff
 pub enum SudoKind {
     // On unix, "sudo" in the config file means Sudo
     #[cfg(not(windows))]
@@ -533,14 +526,6 @@
     #[serde(rename = "sudo")]
     WinSudo,
 
-<<<<<<< HEAD
-#[derive(Clone, Copy, Debug, Display, Deserialize)]
-#[serde(rename_all = "lowercase")]
-#[strum(serialize_all = "lowercase")]
-#[cfg(not(windows))]
-pub enum SudoKind {
-=======
->>>>>>> 4c6dc8ff
     Doas,
     Gsudo,
     Pkexec,
