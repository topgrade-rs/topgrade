--- conflicted
+++ resolved
@@ -1,17 +1,7 @@
-<<<<<<< HEAD
-use crate::ctrlc;
-use crate::error::{DryRun, SkipStep};
-use crate::execution_context::ExecutionContext;
-use crate::report::{Report, StepResult, UpdatedComponent, UpdatedComponents};
-use crate::step::Step;
-use crate::terminal::print_error;
-use crate::terminal::should_retry;
-=======
->>>>>>> 4c6dc8ff
 use color_eyre::eyre::Result;
 use rust_i18n::t;
 use std::borrow::Cow;
-use std::fmt::Debug;
+use std::fmt::{Debug, Display};
 use tracing::debug;
 
 use crate::ctrlc;
@@ -21,7 +11,7 @@
 use crate::terminal::{print_error, print_warning, should_retry};
 
 pub enum StepResult {
-    Success,
+    Success(Option<UpdatedComponents>),
     Failure,
     Ignored,
     SkippedMissingSudo,
@@ -33,13 +23,69 @@
         use StepResult::*;
 
         match self {
-            Success | Ignored | Skipped(_) | SkippedMissingSudo => false,
+            Success(_) | Ignored | Skipped(_) | SkippedMissingSudo => false,
             Failure => true,
         }
     }
 }
 
 type Report<'a> = Vec<(Cow<'a, str>, StepResult)>;
+
+
+pub struct UpdatedComponents(Vec<UpdatedComponent>);
+
+impl UpdatedComponents {
+    pub fn new(updated: Vec<UpdatedComponent>) -> Self {
+        Self(updated)
+    }
+}
+
+impl Display for UpdatedComponents {
+    fn fmt(&self, f: &mut std::fmt::Formatter<'_>) -> std::fmt::Result {
+        match self.0.as_slice() {
+            [] => write!(f, "No updates found"),
+            components => {
+                writeln!(f, "Updated:")?;
+                let updates = components
+                    .iter()
+                    .map(|c| format!("- {c}"))
+                    .collect::<Vec<_>>()
+                    .join("\n");
+                write!(f, "{updates}")?;
+                Ok(())
+            }
+        }
+    }
+}
+
+pub struct UpdatedComponent {
+    name: String,
+    from_version: Option<String>,
+    to_version: Option<String>,
+}
+
+impl UpdatedComponent {
+    pub fn new(name: String, from_version: Option<String>, to_version: Option<String>) -> Self {
+        Self {
+            name,
+            from_version,
+            to_version,
+        }
+    }
+}
+
+impl Display for UpdatedComponent {
+    fn fmt(&self, f: &mut std::fmt::Formatter<'_>) -> std::fmt::Result {
+        match (&self.from_version, &self.to_version) {
+            (None, None) => write!(f, "{}", self.name),
+            (None, Some(to_version)) => write!(f, "{} to {}", self.name, to_version),
+            (Some(from_version), None) => write!(f, "{} from {}", self.name, from_version),
+            (Some(from_version), Some(to_version)) => {
+                write!(f, "{} from {} to {}", self.name, from_version, to_version)
+            }
+        }
+    }
+}
 
 pub struct Runner<'a> {
     ctx: &'a ExecutionContext<'a>,
@@ -67,18 +113,18 @@
         self._execute(step, key, || func().map(|()| None))
     }
 
-    pub fn execute_with_updated<F, M>(&mut self, step: Step, key: M, func: F) -> Result<()>
+    pub fn execute_with_updated<K, M>(&mut self, step: Step, key: M, func: F) -> Result<()>
     where
+        K: Into<Cow<'a, str>> + Debug,
         F: Fn() -> Result<Vec<UpdatedComponent>>,
-        M: Into<Cow<'a, str>> + Debug,
     {
         self._execute(step, key, || func().map(Some))
     }
 
-    fn _execute<F, M>(&mut self, step: Step, key: M, func: F) -> Result<()>
+    fn _execute<K, M>(&mut self, step: Step, key: M, func: F) -> Result<()>
     where
+        K: Into<Cow<'a, str>> + Debug,
         F: Fn() -> Result<Option<Vec<UpdatedComponent>>>,
-        M: Into<Cow<'a, str>> + Debug,
     {
         if !self.ctx.config().should_run(step) {
             return Ok(());
@@ -97,14 +143,8 @@
 
         loop {
             match func() {
-<<<<<<< HEAD
                 Ok(updated) => {
-                    self.report
-                        .push_result(Some((key, StepResult::Success(updated.map(UpdatedComponents::new)))));
-=======
-                Ok(()) => {
-                    self.push_result(key, StepResult::Success);
->>>>>>> 4c6dc8ff
+                    self.push_result(key, StepResult::Success(updated.map(UpdatedComponents::new)));
                     break;
                 }
                 Err(e) if e.downcast_ref::<DryRun>().is_some() => break,
