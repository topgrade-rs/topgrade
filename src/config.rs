#![allow(dead_code)]

use std::collections::BTreeMap;
use std::fs::{write, File};
use std::io::Write;
use std::path::{Path, PathBuf};
use std::process::Command;
use std::{env, fmt, fs};

use clap::{Parser, ValueEnum};
use clap_complete::Shell;
use color_eyre::eyre::Context;
use color_eyre::eyre::Result;
use etcetera::base_strategy::BaseStrategy;
use merge::Merge;
use regex::Regex;
use regex_split::RegexSplit;
use rust_i18n::t;
use serde::Deserialize;
use strum::{EnumIter, EnumString, IntoEnumIterator, VariantNames};
use which_crate::which;

use super::utils::editor;
use crate::command::CommandExt;
use crate::sudo::SudoKind;
use crate::utils::string_prepend_str;
use tracing::{debug, error};

// TODO: Add i18n to this. Tracking issue: https://github.com/topgrade-rs/topgrade/issues/859
pub static EXAMPLE_CONFIG: &str = include_str!("../config.example.toml");

/// Topgrade's default log level.
pub const DEFAULT_LOG_LEVEL: &str = "warn";

#[allow(unused_macros)]
macro_rules! str_value {
    ($section:ident, $value:ident) => {
        pub fn $value(&self) -> Option<&str> {
            self.config_file
                .$section
                .as_ref()
                .and_then(|section| section.$value.as_deref())
        }
    };
}

pub type Commands = BTreeMap<String, String>;

#[derive(ValueEnum, EnumString, VariantNames, Debug, Clone, PartialEq, Eq, Deserialize, EnumIter, Copy)]
#[clap(rename_all = "snake_case")]
#[serde(rename_all = "snake_case")]
#[strum(serialize_all = "snake_case")]
pub enum Step {
    AM,
    AndroidStudio,
    AppMan,
    Aqua,
    Asdf,
    Atom,
    Audit,
    AutoCpufreq,
    Bin,
    Bob,
    BrewCask,
    BrewFormula,
    Bun,
    BunPackages,
    Cargo,
    Certbot,
    Chezmoi,
    Chocolatey,
    Choosenim,
    CinnamonSpices,
    ClamAvDb,
    Composer,
    Conda,
    ConfigUpdate,
    Containers,
    CustomCommands,
    DebGet,
    Deno,
    Distrobox,
    DkpPacman,
    Dotnet,
    Elan,
    Emacs,
    Firmware,
    Flatpak,
    Flutter,
    Fossil,
    Gcloud,
    Gem,
    Ghcup,
    GitRepos,
    GithubCliExtensions,
    GnomeShellExtensions,
    Go,
    Guix,
    Haxelib,
    Helix,
    Helm,
    HomeManager,
    // These names are miscapitalized on purpose, so the CLI name is
    //  `jetbrains_pycharm` instead of `jet_brains_py_charm`.
    JetbrainsAqua,
    JetbrainsClion,
    JetbrainsDatagrip,
    JetbrainsDataspell,
    JetbrainsGateway,
    JetbrainsGoland,
    JetbrainsIdea,
    JetbrainsMps,
    JetbrainsPhpstorm,
    JetbrainsPycharm,
    JetbrainsRider,
    JetbrainsRubymine,
    JetbrainsRustrover,
    JetbrainsToolbox,
    JetbrainsWebstorm,
    Jetpack,
    Julia,
    Juliaup,
    Kakoune,
    Krew,
    Lensfun,
    Lure,
    Macports,
    Mamba,
    Mas,
    Maza,
    Micro,
    MicrosoftStore,
    Miktex,
    Mise,
    Myrepos,
    Nix,
    Node,
    Opam,
    Pacdef,
    Pacstall,
    Pearl,
    Pip3,
    PipReview,
    PipReviewLocal,
    Pipupgrade,
    Pipx,
    Pipxu,
    Pixi,
    Pkg,
    Pkgin,
    PlatformioCore,
    Pnpm,
    Poetry,
    Powershell,
    Protonup,
    Pyenv,
    Raco,
    Rcm,
    Remotes,
    Restarts,
    Rtcl,
    RubyGems,
    Rustup,
    Rye,
    Scoop,
    Sdkman,
    SelfUpdate,
    Sheldon,
    Shell,
    Snap,
    Sparkle,
    Spicetify,
    Stack,
    Stew,
    System,
    Tldr,
    Tlmgr,
    Tmux,
    Toolbx,
    Uv,
    Vagrant,
    Vcpkg,
    Vim,
    VoltaPackages,
    Vscode,
    Vscodium,
    Waydroid,
    Winget,
    Wsl,
    WslUpdate,
    Xcodes,
    Yadm,
    Yarn,
    Zigup,
    Zvm,
}

#[derive(Deserialize, Default, Debug, Merge)]
#[serde(deny_unknown_fields)]
pub struct Include {
    #[merge(strategy = crate::utils::merge_strategies::vec_prepend_opt)]
    paths: Option<Vec<String>>,
}

#[derive(Deserialize, Default, Debug, Merge)]
#[serde(deny_unknown_fields)]
pub struct Containers {
    #[merge(strategy = crate::utils::merge_strategies::vec_prepend_opt)]
    ignored_containers: Option<Vec<String>>,
    runtime: Option<ContainerRuntime>,
}

#[derive(Deserialize, Default, Debug, Merge)]
#[serde(deny_unknown_fields)]
pub struct Git {
    max_concurrency: Option<usize>,

    #[merge(strategy = crate::utils::merge_strategies::string_append_opt)]
    arguments: Option<String>,

    #[merge(strategy = crate::utils::merge_strategies::vec_prepend_opt)]
    repos: Option<Vec<String>>,

    pull_predefined: Option<bool>,
}

#[derive(Deserialize, Default, Debug, Merge)]
#[serde(deny_unknown_fields)]
pub struct Vagrant {
    #[merge(strategy = crate::utils::merge_strategies::vec_prepend_opt)]
    directories: Option<Vec<String>>,

    power_on: Option<bool>,
    always_suspend: Option<bool>,
}

#[derive(Deserialize, Default, Debug, Merge)]
#[serde(deny_unknown_fields)]
pub struct Windows {
    accept_all_updates: Option<bool>,
    self_rename: Option<bool>,
    open_remotes_in_new_terminal: Option<bool>,
    wsl_update_pre_release: Option<bool>,
    wsl_update_use_web_download: Option<bool>,
<<<<<<< HEAD
    winget_use_sudo: Option<bool>,
=======
    winget_silent_install: Option<bool>,
>>>>>>> fd406f0f
}

#[derive(Deserialize, Default, Debug, Merge)]
#[serde(deny_unknown_fields)]
pub struct Python {
    enable_pip_review: Option<bool>,
    enable_pip_review_local: Option<bool>,
    enable_pipupgrade: Option<bool>,
    pipupgrade_arguments: Option<String>,
    poetry_force_self_update: Option<bool>,
}

#[derive(Deserialize, Default, Debug, Merge)]
#[serde(deny_unknown_fields)]
#[allow(clippy::upper_case_acronyms)]
pub struct Distrobox {
    use_root: Option<bool>,

    #[merge(strategy = crate::utils::merge_strategies::vec_prepend_opt)]
    containers: Option<Vec<String>>,
}

#[derive(Deserialize, Default, Debug, Merge)]
#[serde(deny_unknown_fields)]
#[allow(clippy::upper_case_acronyms)]
pub struct Yarn {
    use_sudo: Option<bool>,
}

#[derive(Deserialize, Default, Debug, Merge)]
#[serde(deny_unknown_fields)]
#[allow(clippy::upper_case_acronyms)]
pub struct NPM {
    use_sudo: Option<bool>,
}

#[derive(Deserialize, Default, Debug, Merge)]
#[serde(deny_unknown_fields)]
#[allow(clippy::upper_case_acronyms)]
pub struct Deno {
    version: Option<String>,
}

#[derive(Deserialize, Default, Debug, Merge)]
#[serde(deny_unknown_fields)]
#[allow(clippy::upper_case_acronyms)]
pub struct Firmware {
    upgrade: Option<bool>,
}

#[derive(Deserialize, Default, Debug, Merge)]
#[serde(deny_unknown_fields)]
#[allow(clippy::upper_case_acronyms)]
pub struct Flatpak {
    use_sudo: Option<bool>,
}

#[derive(Deserialize, Default, Debug, Merge)]
#[serde(deny_unknown_fields)]
pub struct Brew {
    greedy_cask: Option<bool>,
    greedy_latest: Option<bool>,
    greedy_auto_updates: Option<bool>,
    autoremove: Option<bool>,
    fetch_head: Option<bool>,
}

#[derive(Debug, Deserialize, Clone, Copy)]
#[serde(rename_all = "snake_case")]
pub enum ArchPackageManager {
    Autodetect,
    Aura,
    GarudaUpdate,
    Pacman,
    Pamac,
    Paru,
    Pikaur,
    Trizen,
    Yay,
}

#[derive(Clone, Copy, Debug, Deserialize)]
#[serde(rename_all = "snake_case")]
pub enum ContainerRuntime {
    Docker,
    Podman,
}

impl fmt::Display for ContainerRuntime {
    fn fmt(&self, f: &mut fmt::Formatter<'_>) -> fmt::Result {
        match self {
            ContainerRuntime::Docker => write!(f, "docker"),
            ContainerRuntime::Podman => write!(f, "podman"),
        }
    }
}

#[derive(Deserialize, Default, Debug, Merge)]
#[serde(deny_unknown_fields)]
pub struct Linux {
    #[merge(strategy = crate::utils::merge_strategies::string_append_opt)]
    yay_arguments: Option<String>,

    #[merge(strategy = crate::utils::merge_strategies::string_append_opt)]
    aura_aur_arguments: Option<String>,

    #[merge(strategy = crate::utils::merge_strategies::string_append_opt)]
    aura_pacman_arguments: Option<String>,
    arch_package_manager: Option<ArchPackageManager>,
    show_arch_news: Option<bool>,

    #[merge(strategy = crate::utils::merge_strategies::string_append_opt)]
    garuda_update_arguments: Option<String>,

    #[merge(strategy = crate::utils::merge_strategies::string_append_opt)]
    trizen_arguments: Option<String>,

    #[merge(strategy = crate::utils::merge_strategies::string_append_opt)]
    pikaur_arguments: Option<String>,

    #[merge(strategy = crate::utils::merge_strategies::string_append_opt)]
    pamac_arguments: Option<String>,

    #[merge(strategy = crate::utils::merge_strategies::string_append_opt)]
    dnf_arguments: Option<String>,

    #[merge(strategy = crate::utils::merge_strategies::string_append_opt)]
    nix_arguments: Option<String>,

    #[merge(strategy = crate::utils::merge_strategies::string_append_opt)]
    nix_env_arguments: Option<String>,

    #[merge(strategy = crate::utils::merge_strategies::string_append_opt)]
    apt_arguments: Option<String>,

    enable_tlmgr: Option<bool>,
    redhat_distro_sync: Option<bool>,
    suse_dup: Option<bool>,
    rpm_ostree: Option<bool>,
    bootc: Option<bool>,

    #[merge(strategy = crate::utils::merge_strategies::string_append_opt)]
    emerge_sync_flags: Option<String>,

    #[merge(strategy = crate::utils::merge_strategies::string_append_opt)]
    emerge_update_flags: Option<String>,

    #[merge(strategy = crate::utils::merge_strategies::vec_prepend_opt)]
    home_manager_arguments: Option<Vec<String>>,
}

#[derive(Deserialize, Default, Debug, Merge)]
#[serde(deny_unknown_fields)]
pub struct Composer {
    self_update: Option<bool>,
}

#[derive(Deserialize, Default, Debug, Merge)]
#[serde(deny_unknown_fields)]
pub struct Vim {
    force_plug_update: Option<bool>,
}

#[derive(Deserialize, Default, Debug, Merge)]
#[serde(deny_unknown_fields)]
pub struct Misc {
    pre_sudo: Option<bool>,

    sudo_command: Option<SudoKind>,

    #[merge(strategy = crate::utils::merge_strategies::vec_prepend_opt)]
    disable: Option<Vec<Step>>,

    #[merge(strategy = crate::utils::merge_strategies::vec_prepend_opt)]
    ignore_failures: Option<Vec<Step>>,

    #[merge(strategy = crate::utils::merge_strategies::vec_prepend_opt)]
    remote_topgrades: Option<Vec<String>>,

    remote_topgrade_path: Option<String>,

    #[merge(strategy = crate::utils::merge_strategies::string_append_opt)]
    ssh_arguments: Option<String>,

    #[merge(strategy = crate::utils::merge_strategies::string_append_opt)]
    tmux_arguments: Option<String>,

    set_title: Option<bool>,

    display_time: Option<bool>,

    assume_yes: Option<bool>,

    no_retry: Option<bool>,

    run_in_tmux: Option<bool>,

    tmux_session_mode: Option<TmuxSessionMode>,

    cleanup: Option<bool>,

    notify_each_step: Option<bool>,

    skip_notify: Option<bool>,

    bashit_branch: Option<String>,

    #[merge(strategy = crate::utils::merge_strategies::vec_prepend_opt)]
    only: Option<Vec<Step>>,

    no_self_update: Option<bool>,

    log_filters: Option<Vec<String>>,
}

#[derive(Clone, Copy, Debug, Deserialize, ValueEnum)]
#[clap(rename_all = "snake_case")]
#[serde(rename_all = "snake_case")]
pub enum TmuxSessionMode {
    AttachIfNotInSession,
    AttachAlways,
}

pub struct TmuxConfig {
    pub args: Vec<String>,
    pub session_mode: TmuxSessionMode,
}

#[derive(Deserialize, Default, Debug, Merge)]
#[serde(deny_unknown_fields)]
pub struct Lensfun {
    use_sudo: Option<bool>,
}

#[derive(Deserialize, Default, Debug, Merge)]
#[serde(deny_unknown_fields)]
pub struct JuliaConfig {
    startup_file: Option<bool>,
}

#[derive(Deserialize, Default, Debug, Merge)]
#[serde(deny_unknown_fields)]
pub struct Zigup {
    target_versions: Option<Vec<String>>,
    install_dir: Option<String>,
    path_link: Option<String>,
    cleanup: Option<bool>,
}

#[derive(Deserialize, Default, Debug, Merge)]
#[serde(deny_unknown_fields)]
pub struct VscodeConfig {
    profile: Option<String>,
}

#[derive(Deserialize, Default, Debug, Merge)]
#[serde(deny_unknown_fields)]
/// Configuration file
pub struct ConfigFile {
    #[merge(strategy = crate::utils::merge_strategies::inner_merge_opt)]
    include: Option<Include>,

    #[merge(strategy = crate::utils::merge_strategies::inner_merge_opt)]
    misc: Option<Misc>,

    #[merge(strategy = crate::utils::merge_strategies::commands_merge_opt)]
    pre_commands: Option<Commands>,

    #[merge(strategy = crate::utils::merge_strategies::commands_merge_opt)]
    post_commands: Option<Commands>,

    #[merge(strategy = crate::utils::merge_strategies::commands_merge_opt)]
    commands: Option<Commands>,

    #[merge(strategy = crate::utils::merge_strategies::inner_merge_opt)]
    python: Option<Python>,

    #[merge(strategy = crate::utils::merge_strategies::inner_merge_opt)]
    composer: Option<Composer>,

    #[merge(strategy = crate::utils::merge_strategies::inner_merge_opt)]
    brew: Option<Brew>,

    #[merge(strategy = crate::utils::merge_strategies::inner_merge_opt)]
    linux: Option<Linux>,

    #[merge(strategy = crate::utils::merge_strategies::inner_merge_opt)]
    git: Option<Git>,

    #[merge(strategy = crate::utils::merge_strategies::inner_merge_opt)]
    containers: Option<Containers>,

    #[merge(strategy = crate::utils::merge_strategies::inner_merge_opt)]
    windows: Option<Windows>,

    #[merge(strategy = crate::utils::merge_strategies::inner_merge_opt)]
    npm: Option<NPM>,

    #[merge(strategy = crate::utils::merge_strategies::inner_merge_opt)]
    yarn: Option<Yarn>,

    #[merge(strategy = crate::utils::merge_strategies::inner_merge_opt)]
    deno: Option<Deno>,

    #[merge(strategy = crate::utils::merge_strategies::inner_merge_opt)]
    vim: Option<Vim>,

    #[merge(strategy = crate::utils::merge_strategies::inner_merge_opt)]
    firmware: Option<Firmware>,

    #[merge(strategy = crate::utils::merge_strategies::inner_merge_opt)]
    vagrant: Option<Vagrant>,

    #[merge(strategy = crate::utils::merge_strategies::inner_merge_opt)]
    flatpak: Option<Flatpak>,

    #[merge(strategy = crate::utils::merge_strategies::inner_merge_opt)]
    distrobox: Option<Distrobox>,

    #[merge(strategy = crate::utils::merge_strategies::inner_merge_opt)]
    lensfun: Option<Lensfun>,

    #[merge(strategy = crate::utils::merge_strategies::inner_merge_opt)]
    julia: Option<JuliaConfig>,

    #[merge(strategy = crate::utils::merge_strategies::inner_merge_opt)]
    zigup: Option<Zigup>,

    #[merge(strategy = crate::utils::merge_strategies::inner_merge_opt)]
    vscode: Option<VscodeConfig>,
}

fn config_directory() -> PathBuf {
    #[cfg(unix)]
    return crate::XDG_DIRS.config_dir();

    #[cfg(windows)]
    return crate::WINDOWS_DIRS.config_dir();
}

/// The only purpose of this struct is to deserialize only the `include` field of the config file.
#[derive(Deserialize, Default, Debug)]
struct ConfigFileIncludeOnly {
    include: Option<Include>,
}

impl ConfigFile {
    /// Returns the main config file and any additional config files
    /// 0 = main config file
    /// 1 = additional config files coming from topgrade.d
    fn ensure() -> Result<(PathBuf, Vec<PathBuf>)> {
        let mut res = (PathBuf::new(), Vec::new());

        let config_directory = config_directory();

        let possible_config_paths = [
            config_directory.join("topgrade.toml"),
            config_directory.join("topgrade/topgrade.toml"),
        ];

        // Search for the main config file
        for path in &possible_config_paths {
            if path.exists() {
                debug!("Configuration at {}", path.display());
                res.0.clone_from(path);
                break;
            }
        }

        res.1 = Self::ensure_topgrade_d(&config_directory)?;

        // If no config file exists, create a default one in the config directory
        if !res.0.exists() && res.1.is_empty() {
            res.0.clone_from(&possible_config_paths[0]);
            debug!("No configuration exists");
            write(&res.0, EXAMPLE_CONFIG).map_err(|e| {
                debug!(
                    "Unable to write the example configuration file to {}: {}. Using blank config.",
                    &res.0.display(),
                    e
                );
                e
            })?;
        }

        Ok(res)
    }

    /// Searches topgrade.d for additional config files
    fn ensure_topgrade_d(config_directory: &Path) -> Result<Vec<PathBuf>> {
        let mut res = Vec::new();
        let dir_to_search = config_directory.join("topgrade.d");

        if dir_to_search.exists() {
            for entry in fs::read_dir(dir_to_search)? {
                let entry = entry?;
                // Use `Path::is_file()` here to traverse symbolic links.
                // `DirEntry::file_type()` and `FileType::is_file()` will not traverse symbolic links.
                if entry.path().is_file() {
                    debug!(
                        "Found additional (directory) configuration file at {}",
                        entry.path().display()
                    );
                    res.push(entry.path());
                }
            }
            res.sort();
        } else {
            debug!("No additional configuration directory exists, creating one");
            fs::create_dir_all(&dir_to_search)?;
        }

        Ok(res)
    }

    /// Read the configuration file.
    ///
    /// If the configuration file does not exist, the function returns the default ConfigFile.
    fn read(config_path: Option<PathBuf>) -> Result<ConfigFile> {
        let mut result = Self::default();

        let config_path = if let Some(path) = config_path {
            path
        } else {
            let (path, dir_include) = Self::ensure()?;

            /*
            The Function was called without a config_path, we need
            to read the include directory before returning the main config path
            */
            for include in dir_include {
                let include_contents = fs::read_to_string(&include).inspect_err(|_| {
                    error!("Unable to read {}", include.display());
                })?;
                let include_contents_parsed = toml::from_str(include_contents.as_str()).inspect_err(|_| {
                    error!("Failed to deserialize {}", include.display());
                })?;

                result.merge(include_contents_parsed);
            }

            path
        };

        if config_path == PathBuf::default() {
            // Here we expect topgrade.d and consequently result is not empty.
            // If empty, Self:: ensure() would have created the default config.
            return Ok(result);
        }

        let mut contents_non_split = fs::read_to_string(&config_path).inspect_err(|_| {
            error!("Unable to read {}", config_path.display());
        })?;

        Self::ensure_misc_is_present(&mut contents_non_split, &config_path);

        // To parse [include] sections in the order as they are written,
        // we split the file and parse each part as a separate file
        let regex_match_include = Regex::new(r"^\s*\[include]").expect("Failed to compile regex");
        let contents_split = regex_match_include.split_inclusive_left(contents_non_split.as_str());

        for contents in contents_split {
            let config_file_include_only: ConfigFileIncludeOnly = toml::from_str(contents).inspect_err(|_| {
                error!("Failed to deserialize an include section of {}", config_path.display());
            })?;

            if let Some(includes) = &config_file_include_only.include {
                // Parses the [include] section present in the slice
                if let Some(ref paths) = includes.paths {
                    for include in paths.iter().rev() {
                        let include_path = shellexpand::tilde::<&str>(&include.as_ref()).into_owned();
                        let include_path = PathBuf::from(include_path);
                        let include_contents = match fs::read_to_string(&include_path) {
                            Ok(c) => c,
                            Err(e) => {
                                error!("Unable to read {}: {e}", include_path.display(),);
                                continue;
                            }
                        };
                        match toml::from_str::<Self>(&include_contents) {
                            Ok(include_parsed) => result.merge(include_parsed),
                            Err(e) => {
                                error!("Failed to deserialize {}: {e}", include_path.display(),);
                                continue;
                            }
                        };
                    }
                }
            }

            match toml::from_str::<Self>(contents) {
                Ok(contents) => result.merge(contents),
                Err(e) => error!("Failed to deserialize {}: {e}", config_path.display(),),
            }
        }

        if let Some(paths) = result.git.as_mut().and_then(|git| git.repos.as_mut()) {
            for path in paths.iter_mut() {
                let expanded = shellexpand::tilde::<&str>(&path.as_ref()).into_owned();
                debug!(
                    "{}",
                    t!("Path {path} expanded to {expanded}", path = path, expanded = expanded)
                );
                *path = expanded;
            }
        }

        debug!("Loaded configuration: {:?}", result);
        Ok(result)
    }

    fn edit() -> Result<()> {
        let config_path = Self::ensure()?.0;
        let editor = editor();
        debug!("Editor: {:?}", editor);

        let command = which(&editor[0])?;
        let args: Vec<&String> = editor.iter().skip(1).collect();

        Command::new(command)
            .args(args)
            .arg(config_path)
            .status_checked()
            .context("Failed to open configuration file editor")
    }

    /// [Misc] was added later, here we check if it is present in the config file and add it if not
    fn ensure_misc_is_present(contents: &mut String, path: &PathBuf) {
        if !contents.contains("[misc]") {
            debug!("Adding [misc] section to {}", path.display());
            string_prepend_str(contents, "[misc]\n");

            File::create(path)
                .and_then(|mut f| f.write_all(contents.as_bytes()))
                .expect("Tried to auto-migrate the config file, unable to write to config file.\nPlease add \"[misc]\" section manually to the first line of the file.\nError");
        }
    }
}

// Command line arguments
// TODO: i18n of clap currently not easily possible. Waiting for https://github.com/clap-rs/clap/issues/380
// Tracking issue for i18n: https://github.com/topgrade-rs/topgrade/issues/859
#[derive(Parser, Debug)]
#[command(name = "topgrade", version)]
pub struct CommandLineArgs {
    /// Edit the configuration file
    #[arg(long = "edit-config")]
    edit_config: bool,

    /// Show config reference
    #[arg(long = "config-reference")]
    show_config_reference: bool,

    /// Run inside tmux
    #[arg(short = 't', long = "tmux")]
    run_in_tmux: bool,

    /// Cleanup temporary or old files
    #[arg(short = 'c', long = "cleanup")]
    cleanup: bool,

    /// Print what would be done
    #[arg(short = 'n', long = "dry-run")]
    dry_run: bool,

    /// Do not ask to retry failed steps
    #[arg(long = "no-retry")]
    no_retry: bool,

    /// Do not perform upgrades for the given steps
    #[arg(long = "disable", value_name = "STEP", value_enum, num_args = 1..)]
    disable: Vec<Step>,

    /// Perform only the specified steps
    #[arg(long = "only", value_name = "STEP", value_enum, num_args = 1..)]
    only: Vec<Step>,

    /// Run only specific custom commands
    #[arg(long = "custom-commands", value_name = "NAME", num_args = 1..)]
    custom_commands: Vec<String>,

    /// Set environment variables
    #[arg(long = "env", value_name = "NAME=VALUE", num_args = 1..)]
    env: Vec<String>,

    /// Output debug logs. Alias for `--log-filter debug`.
    #[arg(short = 'v', long = "verbose")]
    pub verbose: bool,

    /// Prompt for a key before exiting
    #[arg(short = 'k', long = "keep")]
    keep_at_end: bool,

    /// Skip sending a notification at the end of a run
    #[arg(long = "skip-notify")]
    skip_notify: bool,

    /// Say yes to package manager's prompt
    #[arg(
        short = 'y',
        long = "yes",
        value_name = "STEP",
        value_enum,
        num_args = 0..,
    )]
    yes: Option<Vec<Step>>,

    /// Don't pull the predefined git repos
    #[arg(long = "disable-predefined-git-repos")]
    disable_predefined_git_repos: bool,

    /// Alternative configuration file
    #[arg(long = "config", value_name = "PATH")]
    config: Option<PathBuf>,

    /// A regular expression for restricting remote host execution
    #[arg(long = "remote-host-limit", value_name = "REGEX")]
    remote_host_limit: Option<Regex>,

    /// Show the reason for skipped steps
    #[arg(long = "show-skipped")]
    show_skipped: bool,

    /// Tracing filter directives.
    ///
    /// See: https://docs.rs/tracing-subscriber/latest/tracing_subscriber/filter/struct.EnvFilter.html#directives
    #[arg(long, default_value = DEFAULT_LOG_LEVEL)]
    pub log_filter: String,

    /// Print completion script for the given shell and exit
    #[arg(long, value_enum, hide = true)]
    pub gen_completion: Option<Shell>,

    /// Print roff manpage and exit
    #[arg(long, hide = true)]
    pub gen_manpage: bool,

    /// Don't update Topgrade
    #[arg(long = "no-self-update")]
    pub no_self_update: bool,
}

impl CommandLineArgs {
    pub fn edit_config(&self) -> bool {
        self.edit_config
    }

    pub fn show_config_reference(&self) -> bool {
        self.show_config_reference
    }

    pub fn env_variables(&self) -> &Vec<String> {
        &self.env
    }

    /// In Topgrade, filter directives come from 3 places:
    ///     1. CLI option `--log-filter`
    ///     2. Config file
    ///     3. `debug` if the `--verbose` option is present
    ///
    /// Before loading the configuration file, we need our logger to work, so this
    /// function will return directives coming from part 1 and 2.
    ///
    ///
    /// When the configuration file is loaded, `Config::tracing_filter_directives()`
    /// will return all the 3 parts.
    pub fn tracing_filter_directives(&self) -> String {
        let mut ret = self.log_filter.clone();
        if self.verbose {
            ret.push(',');
            ret.push_str("debug");
        }

        ret
    }
}

/// Represents the application configuration
///
/// The struct holds the loaded configuration file, as well as the arguments parsed from the command line.
/// Its provided methods decide the appropriate options based on combining the configuration file and the
/// command line arguments.
#[derive(Debug)]
pub struct Config {
    opt: CommandLineArgs,
    config_file: ConfigFile,
    allowed_steps: Vec<Step>,
}

impl Config {
    /// Load the configuration.
    ///
    /// The function parses the command line arguments and reads the configuration file.
    pub fn load(opt: CommandLineArgs) -> Result<Self> {
        let config_directory = config_directory();
        let config_file = if config_directory.is_dir() {
            ConfigFile::read(opt.config.clone()).unwrap_or_else(|e| {
                // Inform the user about errors when loading the configuration,
                // but fallback to the default config to at least attempt to do something
                error!("failed to load configuration: {e}");
                ConfigFile::default()
            })
        } else {
            debug!("Configuration directory {} does not exist", config_directory.display());
            ConfigFile::default()
        };

        let allowed_steps = Self::allowed_steps(&opt, &config_file);

        Ok(Self {
            opt,
            config_file,
            allowed_steps,
        })
    }

    /// Launch an editor to edit the configuration
    pub fn edit() -> Result<()> {
        ConfigFile::edit()
    }

    /// The list of commands to run before performing any step.
    pub fn pre_commands(&self) -> &Option<Commands> {
        &self.config_file.pre_commands
    }

    /// The list of commands to run at the end of all steps
    pub fn post_commands(&self) -> &Option<Commands> {
        &self.config_file.post_commands
    }

    /// The list of custom steps.
    pub fn commands(&self) -> &Option<Commands> {
        &self.config_file.commands
    }

    /// The list of additional git repositories to pull.
    pub fn git_repos(&self) -> Option<&Vec<String>> {
        self.config_file.git.as_ref().and_then(|git| git.repos.as_ref())
    }

    /// The list of docker/podman containers to ignore.
    pub fn containers_ignored_tags(&self) -> Option<&Vec<String>> {
        self.config_file
            .containers
            .as_ref()
            .and_then(|containers| containers.ignored_containers.as_ref())
    }

    /// The preferred runtime for container updates (podman / docker).
    pub fn containers_runtime(&self) -> ContainerRuntime {
        self.config_file
            .containers
            .as_ref()
            .and_then(|containers| containers.runtime)
            .unwrap_or(ContainerRuntime::Docker) // defaults to a popular choice
    }

    /// Tell whether the specified step should run.
    ///
    /// If the step appears either in the `--disable` command line argument
    /// or the `disable` option in the configuration, the function returns false.
    pub fn should_run(&self, step: Step) -> bool {
        self.allowed_steps.contains(&step)
    }

    fn allowed_steps(opt: &CommandLineArgs, config_file: &ConfigFile) -> Vec<Step> {
        let mut enabled_steps: Vec<Step> = Vec::new();
        enabled_steps.extend(&opt.only);

        if let Some(misc) = config_file.misc.as_ref() {
            if let Some(only) = misc.only.as_ref() {
                enabled_steps.extend(only);
            }
        }

        if enabled_steps.is_empty() {
            enabled_steps.extend(Step::iter());
        }

        let mut disabled_steps: Vec<Step> = Vec::new();
        disabled_steps.extend(&opt.disable);
        if let Some(misc) = config_file.misc.as_ref() {
            if let Some(disabled) = misc.disable.as_ref() {
                disabled_steps.extend(disabled);
            }
        }

        enabled_steps.retain(|e| !disabled_steps.contains(e) || opt.only.contains(e));
        enabled_steps
    }

    /// Tell whether we should run a self-update.
    pub fn no_self_update(&self) -> bool {
        self.opt.no_self_update
            || self
                .config_file
                .misc
                .as_ref()
                .and_then(|misc| misc.no_self_update)
                .unwrap_or(false)
    }

    /// Tell whether we should run in tmux.
    pub fn run_in_tmux(&self) -> bool {
        self.opt.run_in_tmux
            || self
                .config_file
                .misc
                .as_ref()
                .and_then(|misc| misc.run_in_tmux)
                .unwrap_or(false)
    }

    /// The preferred way to run the new tmux session.
    fn tmux_session_mode(&self) -> TmuxSessionMode {
        self.config_file
            .misc
            .as_ref()
            .and_then(|misc| misc.tmux_session_mode)
            .unwrap_or(TmuxSessionMode::AttachIfNotInSession)
    }

    /// Tell whether we should perform cleanup steps.
    pub fn cleanup(&self) -> bool {
        self.opt.cleanup
            || self
                .config_file
                .misc
                .as_ref()
                .and_then(|misc| misc.cleanup)
                .unwrap_or(false)
    }

    /// Tell whether we are dry-running.
    pub fn dry_run(&self) -> bool {
        self.opt.dry_run
    }

    /// Tell whether we should not attempt to retry anything.
    pub fn no_retry(&self) -> bool {
        self.opt.no_retry
            || self
                .config_file
                .misc
                .as_ref()
                .and_then(|misc| misc.no_retry)
                .unwrap_or(false)
    }

    /// List of remote hosts to run Topgrade in
    pub fn remote_topgrades(&self) -> Option<&Vec<String>> {
        self.config_file
            .misc
            .as_ref()
            .and_then(|misc| misc.remote_topgrades.as_ref())
    }

    /// Path to Topgrade executable used for all remote hosts
    pub fn remote_topgrade_path(&self) -> &str {
        self.config_file
            .misc
            .as_ref()
            .and_then(|misc| misc.remote_topgrade_path.as_deref())
            .unwrap_or("topgrade")
    }

    /// Extra SSH arguments
    pub fn ssh_arguments(&self) -> Option<&String> {
        self.config_file
            .misc
            .as_ref()
            .and_then(|misc| misc.ssh_arguments.as_ref())
    }

    /// Extra Git arguments
    pub fn git_arguments(&self) -> Option<&String> {
        self.config_file.git.as_ref().and_then(|git| git.arguments.as_ref())
    }

    pub fn tmux_config(&self) -> Result<TmuxConfig> {
        let args = self.tmux_arguments()?;
        Ok(TmuxConfig {
            args,
            session_mode: self.tmux_session_mode(),
        })
    }

    /// Extra Tmux arguments
    fn tmux_arguments(&self) -> Result<Vec<String>> {
        let args = &self
            .config_file
            .misc
            .as_ref()
            .and_then(|misc| misc.tmux_arguments.as_ref())
            .map(String::to_owned)
            .unwrap_or_default();
        shell_words::split(args)
            // The only time the parse failed is in case of a missing close quote.
            // The error message looks like this:
            //     Error: Failed to parse `tmux_arguments`: `'foo`
            //
            //     Caused by:
            //         missing closing quote
            .with_context(|| format!("Failed to parse `tmux_arguments`: `{args}`"))
    }

    /// Prompt for a key before exiting
    pub fn keep_at_end(&self) -> bool {
        self.opt.keep_at_end || env::var("TOPGRADE_KEEP_END").is_ok()
    }

    /// Skip sending a notification at the end of a run
    pub fn skip_notify(&self) -> bool {
        if let Some(yes) = self.config_file.misc.as_ref().and_then(|misc| misc.skip_notify) {
            return yes;
        }

        self.opt.skip_notify
    }

    /// Whether to set the terminal title
    pub fn set_title(&self) -> bool {
        self.config_file
            .misc
            .as_ref()
            .and_then(|misc| misc.set_title)
            .unwrap_or(true)
    }

    /// Whether to say yes to package managers
    pub fn yes(&self, step: Step) -> bool {
        if let Some(yes) = self.config_file.misc.as_ref().and_then(|misc| misc.assume_yes) {
            return yes;
        }

        if let Some(yes_list) = &self.opt.yes {
            if yes_list.is_empty() {
                return true;
            }

            return yes_list.contains(&step);
        }

        false
    }

    /// Bash-it branch
    pub fn bashit_branch(&self) -> &str {
        self.config_file
            .misc
            .as_ref()
            .and_then(|misc| misc.bashit_branch.as_deref())
            .unwrap_or("stable")
    }

    /// Whether to accept all Windows updates
    pub fn accept_all_windows_updates(&self) -> bool {
        self.config_file
            .windows
            .as_ref()
            .and_then(|windows| windows.accept_all_updates)
            .unwrap_or(true)
    }

    /// Whether to self rename the Topgrade executable during the run
    pub fn self_rename(&self) -> bool {
        self.config_file
            .windows
            .as_ref()
            .and_then(|w| w.self_rename)
            .unwrap_or(false)
    }

    // Should wsl --update should use the --pre-release flag
    pub fn wsl_update_pre_release(&self) -> bool {
        self.config_file
            .windows
            .as_ref()
            .and_then(|w| w.wsl_update_pre_release)
            .unwrap_or(false)
    }

    // Should wsl --update use the --web-download flag
    pub fn wsl_update_use_web_download(&self) -> bool {
        self.config_file
            .windows
            .as_ref()
            .and_then(|w| w.wsl_update_use_web_download)
            .unwrap_or(false)
    }

    // Should use sudo for Winget
    pub fn winget_use_sudo(&self) -> bool {
        self.config_file
            .windows
            .as_ref()
            .and_then(|w| w.winget_use_sudo)
            .unwrap_or(false)
    }

    /// Whether Brew cask should be greedy
    pub fn brew_cask_greedy(&self) -> bool {
        self.config_file
            .brew
            .as_ref()
            .and_then(|c| c.greedy_cask)
            .unwrap_or(false)
    }

    /// Whether Brew cask should be greedy_latest
    pub fn brew_greedy_latest(&self) -> bool {
        self.config_file
            .brew
            .as_ref()
            .and_then(|c| c.greedy_latest)
            .unwrap_or(false)
    }

    /// Whether Brew cask should be auto_updates
    pub fn brew_greedy_auto_updates(&self) -> bool {
        self.config_file
            .brew
            .as_ref()
            .and_then(|c| c.greedy_auto_updates)
            .unwrap_or(false)
    }

    /// Whether Brew should autoremove
    pub fn brew_autoremove(&self) -> bool {
        self.config_file
            .brew
            .as_ref()
            .and_then(|c| c.autoremove)
            .unwrap_or(false)
    }

    /// Whether Brew should upgrade formulae built from the HEAD branch
    pub fn brew_fetch_head(&self) -> bool {
        self.config_file
            .brew
            .as_ref()
            .and_then(|c| c.fetch_head)
            .unwrap_or(false)
    }

    /// Whether Composer should update itself
    pub fn composer_self_update(&self) -> bool {
        self.config_file
            .composer
            .as_ref()
            .and_then(|c| c.self_update)
            .unwrap_or(false)
    }

    /// Whether to force plug update in Vim
    pub fn force_vim_plug_update(&self) -> bool {
        self.config_file
            .vim
            .as_ref()
            .and_then(|c| c.force_plug_update)
            .unwrap_or_default()
    }

    /// Whether to send a desktop notification at the beginning of every step
    pub fn notify_each_step(&self) -> bool {
        self.config_file
            .misc
            .as_ref()
            .and_then(|misc| misc.notify_each_step)
            .unwrap_or(false)
    }

    /// Extra garuda-update arguments
    pub fn garuda_update_arguments(&self) -> &str {
        self.config_file
            .linux
            .as_ref()
            .and_then(|s| s.garuda_update_arguments.as_deref())
            .unwrap_or("")
    }

    /// Extra trizen arguments
    pub fn trizen_arguments(&self) -> &str {
        self.config_file
            .linux
            .as_ref()
            .and_then(|s| s.trizen_arguments.as_deref())
            .unwrap_or("")
    }

    /// Extra Pikaur arguments
    #[allow(dead_code)]
    pub fn pikaur_arguments(&self) -> &str {
        self.config_file
            .linux
            .as_ref()
            .and_then(|s| s.pikaur_arguments.as_deref())
            .unwrap_or("")
    }

    /// Extra Pamac arguments
    pub fn pamac_arguments(&self) -> &str {
        self.config_file
            .linux
            .as_ref()
            .and_then(|s| s.pamac_arguments.as_deref())
            .unwrap_or("")
    }

    /// Show news on Arch Linux
    pub fn show_arch_news(&self) -> bool {
        self.config_file
            .linux
            .as_ref()
            .and_then(|s| s.show_arch_news)
            .unwrap_or(true)
    }

    /// Get the package manager of an Arch Linux system
    pub fn arch_package_manager(&self) -> ArchPackageManager {
        self.config_file
            .linux
            .as_ref()
            .and_then(|s| s.arch_package_manager)
            .unwrap_or(ArchPackageManager::Autodetect)
    }

    /// Extra yay arguments
    pub fn yay_arguments(&self) -> &str {
        self.config_file
            .linux
            .as_ref()
            .and_then(|s| s.yay_arguments.as_deref())
            .unwrap_or("")
    }

    /// Extra aura arguments for AUR and pacman
    pub fn aura_aur_arguments(&self) -> &str {
        self.config_file
            .linux
            .as_ref()
            .and_then(|s| s.aura_aur_arguments.as_deref())
            .unwrap_or("")
    }
    pub fn aura_pacman_arguments(&self) -> &str {
        self.config_file
            .linux
            .as_ref()
            .and_then(|s| s.aura_pacman_arguments.as_deref())
            .unwrap_or("")
    }

    /// Extra apt arguments
    pub fn apt_arguments(&self) -> Option<&str> {
        self.config_file
            .linux
            .as_ref()
            .and_then(|linux| linux.apt_arguments.as_deref())
    }

    /// Extra dnf arguments
    pub fn dnf_arguments(&self) -> Option<&str> {
        self.config_file
            .linux
            .as_ref()
            .and_then(|linux| linux.dnf_arguments.as_deref())
    }

    /// Extra nix arguments
    pub fn nix_arguments(&self) -> Option<&str> {
        self.config_file
            .linux
            .as_ref()
            .and_then(|linux| linux.nix_arguments.as_deref())
    }

    /// Extra nix-env arguments
    pub fn nix_env_arguments(&self) -> Option<&str> {
        self.config_file
            .linux
            .as_ref()
            .and_then(|linux| linux.nix_env_arguments.as_deref())
    }

    /// Extra Home Manager arguments
    pub fn home_manager(&self) -> Option<&Vec<String>> {
        self.config_file
            .linux
            .as_ref()
            .and_then(|misc| misc.home_manager_arguments.as_ref())
    }

    /// Distrobox use root
    pub fn distrobox_root(&self) -> bool {
        self.config_file
            .distrobox
            .as_ref()
            .and_then(|r| r.use_root)
            .unwrap_or(false)
    }

    /// Distrobox containers
    pub fn distrobox_containers(&self) -> Option<&Vec<String>> {
        self.config_file.distrobox.as_ref().and_then(|r| r.containers.as_ref())
    }

    /// Concurrency limit for git
    pub fn git_concurrency_limit(&self) -> Option<usize> {
        self.config_file.git.as_ref().and_then(|git| git.max_concurrency)
    }

    /// Determine whether we should power on vagrant boxes
    pub fn vagrant_power_on(&self) -> Option<bool> {
        self.config_file.vagrant.as_ref().and_then(|vagrant| vagrant.power_on)
    }

    /// Vagrant directories
    pub fn vagrant_directories(&self) -> Option<&Vec<String>> {
        self.config_file
            .vagrant
            .as_ref()
            .and_then(|vagrant| vagrant.directories.as_ref())
    }

    /// Always suspend vagrant boxes instead of powering off
    pub fn vagrant_always_suspend(&self) -> Option<bool> {
        self.config_file
            .vagrant
            .as_ref()
            .and_then(|vagrant| vagrant.always_suspend)
    }

    /// Enable tlmgr on Linux
    pub fn enable_tlmgr_linux(&self) -> bool {
        self.config_file
            .linux
            .as_ref()
            .and_then(|linux| linux.enable_tlmgr)
            .unwrap_or(false)
    }

    /// Use distro-sync in Red Hat based distributions
    pub fn redhat_distro_sync(&self) -> bool {
        self.config_file
            .linux
            .as_ref()
            .and_then(|linux| linux.redhat_distro_sync)
            .unwrap_or(false)
    }

    /// Use zypper dist-upgrade (same as distro-sync on RH) instead of update (default: false on SLE/Leap, ignored on Tumbleweed (dup is always ran))
    pub fn suse_dup(&self) -> bool {
        self.config_file
            .linux
            .as_ref()
            .and_then(|linux| linux.suse_dup)
            .unwrap_or(false)
    }

    /// Use rpm-ostree in *when rpm-ostree is detected* (default: true)
    pub fn rpm_ostree(&self) -> bool {
        self.config_file
            .linux
            .as_ref()
            .and_then(|linux| linux.rpm_ostree)
            .unwrap_or(false)
    }

    /// Use bootc in *when bootc is detected* (default: false)
    pub fn bootc(&self) -> bool {
        self.config_file
            .linux
            .as_ref()
            .and_then(|linux| linux.bootc)
            .unwrap_or(false)
    }

    /// Determine if we should ignore failures for this step
    pub fn ignore_failure(&self, step: Step) -> bool {
        self.config_file
            .misc
            .as_ref()
            .and_then(|misc| misc.ignore_failures.as_ref())
            .is_some_and(|v| v.contains(&step))
    }

    pub fn use_predefined_git_repos(&self) -> bool {
        !self.opt.disable_predefined_git_repos
            && self
                .config_file
                .git
                .as_ref()
                .and_then(|git| git.pull_predefined)
                .unwrap_or(true)
    }

    pub fn verbose(&self) -> bool {
        self.opt.verbose
    }

    /// After loading the config file, filter directives consist of 3 parts:
    ///
    ///     1. directives from the configuration file
    ///     2. directives from the CLI options `--log-filter`
    ///     3. `debug`, which would be enabled if the `--verbose` option is present
    ///
    /// Previous directive will be overwritten if a directive with the same target
    /// appear later.
    pub fn tracing_filter_directives(&self) -> String {
        let mut ret = String::new();
        if let Some(directives) = self.config_file.misc.as_ref().and_then(|m| m.log_filters.as_ref()) {
            ret.push_str(&directives.join(","));
        }
        ret.push(',');
        ret.push_str(&self.opt.log_filter);
        if self.verbose() {
            ret.push_str(",debug");
        }
        ret
    }

    pub fn show_skipped(&self) -> bool {
        self.opt.show_skipped
    }

    pub fn open_remotes_in_new_terminal(&self) -> bool {
        self.config_file
            .windows
            .as_ref()
            .and_then(|windows| windows.open_remotes_in_new_terminal)
            .unwrap_or(false)
    }

    pub fn winget_silent_install(&self) -> bool {
        self.config_file
            .windows
            .as_ref()
            .and_then(|windows| windows.winget_silent_install)
            .unwrap_or(true)
    }

    pub fn sudo_command(&self) -> Option<SudoKind> {
        self.config_file.misc.as_ref().and_then(|misc| misc.sudo_command)
    }

    /// If `true`, `sudo` should be called after `pre_commands` in order to elevate at the
    /// start of the session (and not in the middle).
    pub fn pre_sudo(&self) -> bool {
        self.config_file
            .misc
            .as_ref()
            .and_then(|misc| misc.pre_sudo)
            .unwrap_or(false)
    }

    #[cfg(target_os = "linux")]
    pub fn npm_use_sudo(&self) -> bool {
        self.config_file
            .npm
            .as_ref()
            .and_then(|npm| npm.use_sudo)
            .unwrap_or(false)
    }
    #[cfg(target_os = "linux")]
    pub fn yarn_use_sudo(&self) -> bool {
        self.config_file
            .yarn
            .as_ref()
            .and_then(|yarn| yarn.use_sudo)
            .unwrap_or(false)
    }

    pub fn deno_version(&self) -> Option<&str> {
        self.config_file.deno.as_ref().and_then(|deno| deno.version.as_deref())
    }

    #[cfg(target_os = "linux")]
    pub fn firmware_upgrade(&self) -> bool {
        self.config_file
            .firmware
            .as_ref()
            .and_then(|firmware| firmware.upgrade)
            .unwrap_or(false)
    }

    #[cfg(target_os = "linux")]
    pub fn flatpak_use_sudo(&self) -> bool {
        self.config_file
            .flatpak
            .as_ref()
            .and_then(|flatpak| flatpak.use_sudo)
            .unwrap_or(false)
    }

    #[cfg(target_os = "linux")]
    str_value!(linux, emerge_sync_flags);

    #[cfg(target_os = "linux")]
    str_value!(linux, emerge_update_flags);

    pub fn should_execute_remote(&self, hostname: Result<String>, remote: &str) -> bool {
        let remote_host = remote.split_once('@').map_or(remote, |(_, host)| host);

        if let Ok(hostname) = hostname {
            if remote_host == hostname {
                return false;
            }
        }

        if let Some(limit) = &self.opt.remote_host_limit.as_ref() {
            return limit.is_match(remote_host);
        }

        true
    }

    pub fn enable_pipupgrade(&self) -> bool {
        self.config_file
            .python
            .as_ref()
            .and_then(|python| python.enable_pipupgrade)
            .unwrap_or(false)
    }
    pub fn pipupgrade_arguments(&self) -> &str {
        self.config_file
            .python
            .as_ref()
            .and_then(|s| s.pipupgrade_arguments.as_deref())
            .unwrap_or("")
    }
    pub fn enable_pip_review(&self) -> bool {
        self.config_file
            .python
            .as_ref()
            .and_then(|python| python.enable_pip_review)
            .unwrap_or(false)
    }
    pub fn enable_pip_review_local(&self) -> bool {
        self.config_file
            .python
            .as_ref()
            .and_then(|python| python.enable_pip_review_local)
            .unwrap_or(false)
    }
    pub fn poetry_force_self_update(&self) -> bool {
        self.config_file
            .python
            .as_ref()
            .and_then(|python| python.poetry_force_self_update)
            .unwrap_or(false)
    }

    pub fn display_time(&self) -> bool {
        self.config_file
            .misc
            .as_ref()
            .and_then(|misc| misc.display_time)
            .unwrap_or(true)
    }

    pub fn should_run_custom_command(&self, name: &str) -> bool {
        if self.opt.custom_commands.is_empty() {
            return true;
        }

        self.opt.custom_commands.iter().any(|s| s == name)
    }

    pub fn lensfun_use_sudo(&self) -> bool {
        self.config_file
            .lensfun
            .as_ref()
            .and_then(|lensfun| lensfun.use_sudo)
            .unwrap_or(false)
    }

    pub fn julia_use_startup_file(&self) -> bool {
        self.config_file
            .julia
            .as_ref()
            .and_then(|julia| julia.startup_file)
            .unwrap_or(true)
    }

    pub fn zigup_target_versions(&self) -> Vec<String> {
        self.config_file
            .zigup
            .as_ref()
            .and_then(|zigup| zigup.target_versions.clone())
            .unwrap_or(vec!["master".to_owned()])
    }

    pub fn zigup_install_dir(&self) -> Option<&str> {
        self.config_file
            .zigup
            .as_ref()
            .and_then(|zigup| zigup.install_dir.as_deref())
    }

    pub fn zigup_path_link(&self) -> Option<&str> {
        self.config_file
            .zigup
            .as_ref()
            .and_then(|zigup| zigup.path_link.as_deref())
    }

    pub fn zigup_cleanup(&self) -> bool {
        self.config_file
            .zigup
            .as_ref()
            .and_then(|zigup| zigup.cleanup)
            .unwrap_or(false)
    }

    pub fn vscode_profile(&self) -> Option<&str> {
        let vscode_cfg = self.config_file.vscode.as_ref()?;
        let profile = vscode_cfg.profile.as_ref()?;

        if profile.is_empty() {
            None
        } else {
            Some(profile.as_str())
        }
    }
}

#[cfg(test)]
mod test {

    use crate::config::*;
    use color_eyre::eyre::eyre;

    /// Test the default configuration in `config.example.toml` is valid.
    #[test]
    fn test_default_config() {
        let str = include_str!("../config.example.toml");

        assert!(toml::from_str::<ConfigFile>(str).is_ok());
    }

    fn config() -> Config {
        Config {
            opt: CommandLineArgs::parse_from::<_, String>([]),
            config_file: ConfigFile::default(),
            allowed_steps: Vec::new(),
        }
    }

    #[test]
    fn test_should_execute_remote_different_hostname() {
        assert!(config().should_execute_remote(Ok("hostname".to_string()), "remote_hostname"));
    }

    #[test]
    fn test_should_execute_remote_different_hostname_with_user() {
        assert!(config().should_execute_remote(Ok("hostname".to_string()), "user@remote_hostname"));
    }

    #[test]
    fn test_should_execute_remote_unknown_hostname() {
        assert!(config().should_execute_remote(Err(eyre!("failed to get hostname")), "remote_hostname"));
    }

    #[test]
    fn test_should_not_execute_remote_same_hostname() {
        assert!(!config().should_execute_remote(Ok("hostname".to_string()), "hostname"));
    }

    #[test]
    fn test_should_not_execute_remote_same_hostname_with_user() {
        assert!(!config().should_execute_remote(Ok("hostname".to_string()), "user@hostname"));
    }

    #[test]
    fn test_should_execute_remote_matching_limit() {
        let mut config = config();
        config.opt = CommandLineArgs::parse_from(["topgrade", "--remote-host-limit", "remote_hostname"]);
        assert!(config.should_execute_remote(Ok("hostname".to_string()), "user@remote_hostname"));
    }

    #[test]
    fn test_should_not_execute_remote_not_matching_limit() {
        let mut config = config();
        config.opt = CommandLineArgs::parse_from(["topgrade", "--remote-host-limit", "other_hostname"]);
        assert!(!config.should_execute_remote(Ok("hostname".to_string()), "user@remote_hostname"));
    }
}<|MERGE_RESOLUTION|>--- conflicted
+++ resolved
@@ -242,11 +242,8 @@
     open_remotes_in_new_terminal: Option<bool>,
     wsl_update_pre_release: Option<bool>,
     wsl_update_use_web_download: Option<bool>,
-<<<<<<< HEAD
+    winget_silent_install: Option<bool>,
     winget_use_sudo: Option<bool>,
-=======
-    winget_silent_install: Option<bool>,
->>>>>>> fd406f0f
 }
 
 #[derive(Deserialize, Default, Debug, Merge)]
