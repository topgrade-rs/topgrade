--- conflicted
+++ resolved
@@ -466,16 +466,7 @@
             PlatformioCore => runner.execute(*self, "PlatformIO Core", || generic::run_platform_io(ctx))?,
             Pnpm => runner.execute(*self, "pnpm", || node::run_pnpm_upgrade(ctx))?,
             Poetry => runner.execute(*self, "Poetry", || generic::run_poetry(ctx))?,
-<<<<<<< HEAD
-            Powershell => {
-                let powershell = powershell::Powershell::new();
-                if powershell.profile().is_some() {
-                    runner.execute(*self, "Powershell Modules Update", || powershell.update_modules(ctx))?;
-                }
-            }
-=======
-            Powershell => runner.execute(Powershell, "Powershell Modules Update", || generic::run_powershell(ctx))?,
->>>>>>> c00365c1
+            Powershell => runner.execute(*self, "Powershell Modules Update", || generic::run_powershell(ctx))?,
             Protonup =>
             {
                 #[cfg(target_os = "linux")]
