--- conflicted
+++ resolved
@@ -670,7 +670,7 @@
             WslUpdate =>
             {
                 #[cfg(windows)]
-                runner.execute(*self, "WSL", || windows::update_wsl(ctx))?
+                runner.execute(*self, "Update WSL", || windows::update_wsl(ctx))?
             }
             Xcodes =>
             {
@@ -706,11 +706,7 @@
     steps.push(Remotes);
 
     #[cfg(windows)]
-<<<<<<< HEAD
-    steps.extend_from_slice(&[Wsl, WslUpdate, Chocolatey, Scoop, Winget, Sdio]);
-=======
-    steps.extend_from_slice(&[Wsl, WslUpdate, Chocolatey, Scoop, Winget, System, MicrosoftStore]);
->>>>>>> 3961ef61
+    steps.extend_from_slice(&[Wsl, WslUpdate, Chocolatey, Scoop, Winget, System, MicrosoftStore, Sdio]);
 
     #[cfg(target_os = "macos")]
     steps.extend_from_slice(&[BrewFormula, BrewCask, Macports, Xcodes, Sparkle, Mas, System]);
