--- conflicted
+++ resolved
@@ -627,12 +627,8 @@
                 #[cfg(target_os = "linux")]
                 runner.execute(*self, "toolbx", || toolbx::run_toolbx(ctx))?
             }
-<<<<<<< HEAD
+            Typst => runner.execute(*self, "Typst", || generic::run_typst(ctx))?,
             Uv => runner.execute_with_updated(*self, "uv", || generic::run_uv(ctx))?,
-=======
-            Typst => runner.execute(*self, "Typst", || generic::run_typst(ctx))?,
-            Uv => runner.execute(*self, "uv", || generic::run_uv(ctx))?,
->>>>>>> 2594f4c0
             Vagrant => {
                 if ctx.config().should_run(Vagrant) {
                     if let Ok(boxes) = vagrant::collect_boxes(ctx) {
