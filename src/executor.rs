//! Utilities for command execution
use std::ffi::{OsStr, OsString};
use std::path::Path;
use std::process::{Child, Command, ExitStatus, Output};

use color_eyre::eyre::Result;
use rust_i18n::t;
use tracing::debug;

use crate::command::CommandExt;
use crate::error::DryRun;

/// An enum providing a similar interface to `std::process::Command`.
/// If the enum is set to `Wet`, execution will be performed with `std::process::Command`.
/// If the enum is set to `Dry`, execution will just print the command with its arguments.
pub enum Executor {
    Wet(Command),
    Dry(DryCommand),
}

impl Executor {
    /// Get the name of the program being run.
    ///
    /// Will give weird results for non-UTF-8 programs; see `to_string_lossy()`.
    pub fn get_program(&self) -> String {
        match self {
            Executor::Wet(c) => c.get_program().to_string_lossy().into_owned(),
            Executor::Dry(c) => c.program.to_string_lossy().into_owned(),
        }
    }

    /// See `std::process::Command::arg`
    pub fn arg<S: AsRef<OsStr>>(&mut self, arg: S) -> &mut Executor {
        match self {
            Executor::Wet(c) => {
                c.arg(arg);
            }
            Executor::Dry(c) => {
                c.args.push(arg.as_ref().into());
            }
        }

        self
    }

    /// See `std::process::Command::args`
    pub fn args<I, S>(&mut self, args: I) -> &mut Executor
    where
        I: IntoIterator<Item = S>,
        S: AsRef<OsStr>,
    {
        match self {
            Executor::Wet(c) => {
                c.args(args);
            }
            Executor::Dry(c) => {
                c.args.extend(args.into_iter().map(|arg| arg.as_ref().into()));
            }
        }

        self
    }

    #[allow(dead_code)]
    /// See `std::process::Command::current_dir`
    pub fn current_dir<P: AsRef<Path>>(&mut self, dir: P) -> &mut Executor {
        match self {
            Executor::Wet(c) => {
                c.current_dir(dir);
            }
            Executor::Dry(c) => c.directory = Some(dir.as_ref().into()),
        }

        self
    }

    #[allow(dead_code)]
    /// See `std::process::Command::remove_env`
    pub fn env_remove<K>(&mut self, key: K) -> &mut Executor
    where
        K: AsRef<OsStr>,
    {
        match self {
            Executor::Wet(c) => {
                c.env_remove(key);
            }
            Executor::Dry(_) => (),
        }

        self
    }

    #[allow(dead_code)]
    /// See `std::process::Command::env`
    pub fn env<K, V>(&mut self, key: K, val: V) -> &mut Executor
    where
        K: AsRef<OsStr>,
        V: AsRef<OsStr>,
    {
        match self {
            Executor::Wet(c) => {
                c.env(key, val);
            }
            Executor::Dry(_) => (),
        }

        self
    }

    /// See `std::process::Command::spawn`
    pub fn spawn(&mut self) -> Result<ExecutorChild> {
        let result = match self {
            Executor::Wet(c) => {
                debug!("Running {:?}", c);
                // We should use `spawn()` here rather than `spawn_checked()` since
                // their semantics and behaviors are different.
                #[allow(clippy::disallowed_methods)]
                c.spawn().map(ExecutorChild::Wet)?
            }
            Executor::Dry(c) => {
                c.dry_run();
                ExecutorChild::Dry
            }
        };

        Ok(result)
    }

    /// See `std::process::Command::output`
    pub fn output(&mut self) -> Result<ExecutorOutput> {
        match self {
            Executor::Wet(c) => {
                // We should use `output()` here rather than `output_checked()` since
                // their semantics and behaviors are different.
                #[allow(clippy::disallowed_methods)]
                Ok(ExecutorOutput::Wet(c.output()?))
            }
            Executor::Dry(c) => {
                c.dry_run();
                Ok(ExecutorOutput::Dry)
            }
        }
    }

    /// An extension of `status_checked` that allows you to set a sequence of codes
    /// that can indicate success of a script
    #[allow(dead_code)]
    pub fn status_checked_with_codes(&mut self, codes: &[i32]) -> Result<()> {
        match self {
            Executor::Wet(c) => c.status_checked_with(|status| {
                if status.success() || status.code().as_ref().is_some_and(|c| codes.contains(c)) {
                    Ok(())
                } else {
                    Err(())
                }
            }),
            Executor::Dry(c) => {
                c.dry_run();
                Ok(())
            }
        }
    }
}

pub enum ExecutorOutput {
    Wet(Output),
    Dry,
}

/// A struct representing a command. Trying to execute it will just print its arguments.
<<<<<<< HEAD
#[derive(Default)]
=======
>>>>>>> 91fc5e39
pub struct DryCommand {
    program: OsString,
    args: Vec<OsString>,
    directory: Option<OsString>,
}

impl DryCommand {
    pub fn new<S: AsRef<OsStr>>(program: S) -> Self {
        Self {
            program: program.as_ref().to_os_string(),
            args: Vec::new(),
            directory: None,
        }
    }

    fn dry_run(&self) {
        print!(
            "{}",
            t!(
                "Dry running: {program_name} {arguments}",
                program_name = self.program.to_string_lossy(),
                arguments = shell_words::join(
                    self.args
                        .iter()
                        .map(|a| String::from(a.to_string_lossy()))
                        .collect::<Vec<String>>()
                )
            )
        );
        match &self.directory {
            Some(dir) => println!(" {}", t!("in {directory}", directory = dir.to_string_lossy())),
            None => println!(),
        };
    }
}

/// The Result of spawn. Contains an actual `std::process::Child` if executed by a wet command.
pub enum ExecutorChild {
    #[allow(unused)] // this type has not been used
    Wet(Child),
    Dry,
}

impl CommandExt for Executor {
    type Child = ExecutorChild;

    // TODO: It might be nice to make `output_checked_with` return something that has a
    // variant for wet/dry runs.

    fn output_checked_with(&mut self, succeeded: impl Fn(&Output) -> Result<(), ()>) -> Result<Output> {
        match self {
            Executor::Wet(c) => c.output_checked_with(succeeded),
            Executor::Dry(c) => {
                c.dry_run();
                Err(DryRun().into())
            }
        }
    }

    fn status_checked_with(&mut self, succeeded: impl Fn(ExitStatus) -> Result<(), ()>) -> Result<()> {
        match self {
            Executor::Wet(c) => c.status_checked_with(succeeded),
            Executor::Dry(c) => {
                c.dry_run();
                Ok(())
            }
        }
    }

    fn spawn_checked(&mut self) -> Result<Self::Child> {
        self.spawn()
    }
}<|MERGE_RESOLUTION|>--- conflicted
+++ resolved
@@ -168,10 +168,6 @@
 }
 
 /// A struct representing a command. Trying to execute it will just print its arguments.
-<<<<<<< HEAD
-#[derive(Default)]
-=======
->>>>>>> 91fc5e39
 pub struct DryCommand {
     program: OsString,
     args: Vec<OsString>,
