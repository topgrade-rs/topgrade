use std::fmt::Display;
#[cfg(target_os = "linux")]
use std::os::unix::fs::MetadataExt;
use std::path::PathBuf;
use std::process::Command;

<<<<<<< HEAD
use crate::sudo;
=======
>>>>>>> b4407963
use crate::utils::require_option;
use color_eyre::eyre::Result;
#[cfg(target_os = "linux")]
use nix::unistd::Uid;
use semver::Version;
use tracing::debug;

use crate::command::CommandExt;
use crate::executor::RunType;
use crate::terminal::print_separator;
use crate::utils::sudo;
use crate::utils::{require, PathExt};
use crate::{error::SkipStep, execution_context::ExecutionContext};

enum NPMVariant {
    Npm,
    Pnpm,
}

impl NPMVariant {
    const fn short_name(&self) -> &str {
        match self {
            NPMVariant::Npm => "npm",
            NPMVariant::Pnpm => "pnpm",
        }
    }

    const fn is_npm(&self) -> bool {
        matches!(self, NPMVariant::Npm)
    }
}

impl Display for NPMVariant {
    fn fmt(&self, f: &mut std::fmt::Formatter<'_>) -> std::fmt::Result {
        f.write_str(self.short_name())
    }
}

#[allow(clippy::upper_case_acronyms)]
struct NPM {
    command: PathBuf,
    variant: NPMVariant,
}

impl NPM {
    fn new(command: PathBuf, variant: NPMVariant) -> Self {
        Self { command, variant }
    }

    /// Is the “NPM” version larger than 8.11.0?
    fn is_npm_8(&self) -> bool {
        let v = self.version();

        self.variant.is_npm() && matches!(v, Ok(v) if v >= Version::new(8, 11, 0))
    }

    /// Get the most suitable “global location” argument
    /// of this NPM instance.
    ///
    /// If the “NPM” version is larger than 8.11.0, we use
    /// `--location=global`; otherwise, use `-g`.
    fn global_location_arg(&self) -> &str {
        if self.is_npm_8() {
            "--location=global"
        } else {
            "-g"
        }
    }

    #[cfg(target_os = "linux")]
    fn root(&self) -> Result<PathBuf> {
        let args = ["root", self.global_location_arg()];
        Command::new(&self.command)
            .args(args)
            .output_checked_utf8()
            .map(|s| PathBuf::from(s.stdout.trim()))
    }

    fn version(&self) -> Result<Version> {
        let version_str = Command::new(&self.command)
            .args(["--version"])
            .output_checked_utf8()
            .map(|s| s.stdout.trim().to_owned());
        Version::parse(&version_str?).map_err(|err| err.into())
    }

    fn upgrade(&self, run_type: RunType, use_sudo: bool) -> Result<()> {
        let args = ["update", self.global_location_arg()];
        if use_sudo {
<<<<<<< HEAD
            let sudo_option = sudo::path();
=======
            let sudo_option = sudo();
>>>>>>> b4407963
            let sudo = require_option(sudo_option, String::from("sudo is not installed"))?;
            run_type.execute(sudo).arg(&self.command).args(args).status_checked()?;
        } else {
            run_type.execute(&self.command).args(args).status_checked()?;
        }

        Ok(())
    }

    #[cfg(target_os = "linux")]
    pub fn should_use_sudo(&self) -> Result<bool> {
        let npm_root = self.root()?;
        if !npm_root.exists() {
            return Err(SkipStep(format!("{} root at {} doesn't exist", self.variant, npm_root.display())).into());
        }

        let metadata = std::fs::metadata(&npm_root)?;
        let uid = Uid::effective();

        Ok(metadata.uid() != uid.as_raw() && metadata.uid() == 0)
    }
}

struct Yarn {
    command: PathBuf,
    yarn: Option<PathBuf>,
}

impl Yarn {
    fn new(command: PathBuf) -> Self {
        Self {
            command,
            yarn: require("yarn").ok(),
        }
    }

    fn has_global_subcmd(&self) -> bool {
        // Get the version of Yarn. After Yarn 2.x (berry),
        // “yarn global” has been replaced with “yarn dlx”.
        //
        // As “yarn dlx” don't need to “upgrade”, we
        // ignore the whole task if Yarn is 2.x or above.
        let version = Command::new(&self.command).args(["--version"]).output_checked_utf8();

        matches!(version, Ok(ver) if ver.stdout.starts_with('1') || ver.stdout.starts_with('0'))
    }

    #[cfg(target_os = "linux")]
    fn root(&self) -> Result<PathBuf> {
        let args = ["global", "dir"];
        Command::new(&self.command)
            .args(args)
            .output_checked_utf8()
            .map(|s| PathBuf::from(s.stdout.trim()))
    }

    fn upgrade(&self, run_type: RunType, use_sudo: bool) -> Result<()> {
        let args = ["global", "upgrade"];

        if use_sudo {
            run_type
                .execute("sudo")
                .arg(self.yarn.as_ref().unwrap_or(&self.command))
                .args(args)
                .status_checked()?;
        } else {
            run_type.execute(&self.command).args(args).status_checked()?;
        }

        Ok(())
    }

    #[cfg(target_os = "linux")]
    pub fn should_use_sudo(&self) -> Result<bool> {
        let yarn_root = self.root()?;
        if !yarn_root.exists() {
            return Err(SkipStep(format!("Yarn root at {} doesn't exist", yarn_root.display(),)).into());
        }

        let metadata = std::fs::metadata(&yarn_root)?;
        let uid = Uid::effective();

        Ok(metadata.uid() != uid.as_raw() && metadata.uid() == 0)
    }
}

#[cfg(target_os = "linux")]
fn should_use_sudo(npm: &NPM, ctx: &ExecutionContext) -> Result<bool> {
    if npm.should_use_sudo()? {
        if ctx.config().npm_use_sudo() {
            Ok(true)
        } else {
            Err(SkipStep("NPM root is owned by another user which is not the current user. Set use_sudo = true under the NPM section in your configuration to run NPM as sudo".to_string())
                .into())
        }
    } else {
        Ok(false)
    }
}

#[cfg(target_os = "linux")]
fn should_use_sudo_yarn(yarn: &Yarn, ctx: &ExecutionContext) -> Result<bool> {
    if yarn.should_use_sudo()? {
        if ctx.config().yarn_use_sudo() {
            Ok(true)
        } else {
            Err(SkipStep("NPM root is owned by another user which is not the current user. Set use_sudo = true under the NPM section in your configuration to run NPM as sudo".to_string())
                .into())
        }
    } else {
        Ok(false)
    }
}

pub fn run_npm_upgrade(ctx: &ExecutionContext) -> Result<()> {
    let npm = require("npm").map(|b| NPM::new(b, NPMVariant::Npm))?;

    print_separator("Node Package Manager");

    #[cfg(target_os = "linux")]
    {
        npm.upgrade(ctx.run_type(), should_use_sudo(&npm, ctx)?)
    }

    #[cfg(not(target_os = "linux"))]
    {
        npm.upgrade(ctx.run_type(), false)
    }
}

pub fn run_pnpm_upgrade(ctx: &ExecutionContext) -> Result<()> {
    let pnpm = require("pnpm").map(|b| NPM::new(b, NPMVariant::Pnpm))?;

    print_separator("Node Package Manager");

    #[cfg(target_os = "linux")]
    {
        pnpm.upgrade(ctx.run_type(), should_use_sudo(&pnpm, ctx)?)
    }

    #[cfg(not(target_os = "linux"))]
    {
        pnpm.upgrade(ctx.run_type(), false)
    }
}

pub fn run_yarn_upgrade(ctx: &ExecutionContext) -> Result<()> {
    let yarn = require("yarn").map(Yarn::new)?;

    if !yarn.has_global_subcmd() {
        debug!("Yarn is 2.x or above, skipping global upgrade");
        return Ok(());
    }

    print_separator("Yarn Package Manager");

    #[cfg(target_os = "linux")]
    {
        yarn.upgrade(ctx.run_type(), should_use_sudo_yarn(&yarn, ctx)?)
    }

    #[cfg(not(target_os = "linux"))]
    {
        yarn.upgrade(ctx.run_type(), false)
    }
}

pub fn deno_upgrade(ctx: &ExecutionContext) -> Result<()> {
    let deno = require("deno")?;
    let deno_dir = ctx.base_dirs().home_dir().join(".deno");

    if !deno.canonicalize()?.is_descendant_of(&deno_dir) {
        let skip_reason = SkipStep("Deno installed outside of .deno directory".to_string());
        return Err(skip_reason.into());
    }

    print_separator("Deno");
    ctx.run_type().execute(&deno).arg("upgrade").status_checked()
}<|MERGE_RESOLUTION|>--- conflicted
+++ resolved
@@ -4,10 +4,8 @@
 use std::path::PathBuf;
 use std::process::Command;
 
-<<<<<<< HEAD
+
 use crate::sudo;
-=======
->>>>>>> b4407963
 use crate::utils::require_option;
 use color_eyre::eyre::Result;
 #[cfg(target_os = "linux")]
@@ -97,11 +95,7 @@
     fn upgrade(&self, run_type: RunType, use_sudo: bool) -> Result<()> {
         let args = ["update", self.global_location_arg()];
         if use_sudo {
-<<<<<<< HEAD
             let sudo_option = sudo::path();
-=======
-            let sudo_option = sudo();
->>>>>>> b4407963
             let sudo = require_option(sudo_option, String::from("sudo is not installed"))?;
             run_type.execute(sudo).arg(&self.command).args(args).status_checked()?;
         } else {
