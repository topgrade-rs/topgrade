--- conflicted
+++ resolved
@@ -2,12 +2,7 @@
 use color_eyre::eyre::Context;
 use color_eyre::eyre::Result;
 use jetbrains_toolbox_updater::{find_jetbrains_toolbox, update_jetbrains_toolbox, FindError};
-<<<<<<< HEAD
-use lazy_static::lazy_static;
 use regex::Regex;
-=======
-use regex::bytes::Regex;
->>>>>>> 2c4751c7
 use rust_i18n::t;
 use semver::Version;
 use std::ffi::OsString;
@@ -1238,15 +1233,8 @@
         use std::ffi::OsStr;
         use std::os::unix::ffi::OsStrExt;
 
-<<<<<<< HEAD
-        lazy_static! {
-            static ref SHEBANG_REGEX: regex::bytes::Regex =
-                regex::bytes::Regex::new(r"^#![ \t]*([^ \t\n]+)(?:[ \t]+([^\n]+)?)?").unwrap();
-        }
-=======
         static SHEBANG_REGEX: LazyLock<Regex> =
-            LazyLock::new(|| Regex::new(r"^#![ \t]*([^ \t\n]+)(?:[ \t]+([^\n]+)?)?").unwrap());
->>>>>>> 2c4751c7
+            LazyLock::new(|| regex::bytes::Regex::new(r"^#![ \t]*([^ \t\n]+)(?:[ \t]+([^\n]+)?)?").unwrap());
 
         let script = fs::read(poetry)?;
         if let Some(c) = SHEBANG_REGEX.captures(&script) {
@@ -1265,15 +1253,8 @@
 
         use std::str;
 
-<<<<<<< HEAD
-        lazy_static! {
-            static ref SHEBANG_REGEX: regex::bytes::Regex =
-                regex::bytes::Regex::new(r#"^#![ \t]*(?:"([^"\n]+)"|([^" \t\n]+))(?:[ \t]+([^\n]+)?)?"#).unwrap();
-        }
-=======
         static SHEBANG_REGEX: LazyLock<Regex> =
-            LazyLock::new(|| Regex::new(r#"^#![ \t]*(?:"([^"\n]+)"|([^" \t\n]+))(?:[ \t]+([^\n]+)?)?"#).unwrap());
->>>>>>> 2c4751c7
+            LazyLock::new(|| regex::bytes::Regex::new(r#"^#![ \t]*(?:"([^"\n]+)"|([^" \t\n]+))(?:[ \t]+([^\n]+)?)?"#).unwrap());
 
         let data = fs::read(poetry)?;
 
@@ -1494,9 +1475,6 @@
         .args(["tool", "upgrade", "--all"])
         .status_checked()?;
 
-<<<<<<< HEAD
-    Ok(updated)
-=======
     if ctx.config().cleanup() {
         // 3. Prune cache
         ctx.run_type()
@@ -1505,8 +1483,7 @@
             .status_checked()?;
     }
 
-    Ok(())
->>>>>>> 2c4751c7
+    Ok(updated)
 }
 
 /// Involve `zvm upgrade` to update ZVM
