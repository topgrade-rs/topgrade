use color_eyre::eyre::Context;
use color_eyre::eyre::Result;
use color_eyre::eyre::{eyre, OptionExt};
use jetbrains_toolbox_updater::{find_jetbrains_toolbox, update_jetbrains_toolbox, FindError};
use regex::bytes::Regex;
use rust_i18n::t;
use semver::Version;
use serde::Deserialize;
use std::ffi::OsString;
use std::iter::once;
use std::path::PathBuf;
use std::process::Command;
use std::sync::LazyLock;
use std::{env, path::Path};
use std::{fs, io::Write};
use tempfile::tempfile_in;
use tracing::{debug, error, warn};

use crate::command::{CommandExt, Utf8Output};
use crate::execution_context::ExecutionContext;
use crate::executor::ExecutorOutput;
use crate::output_changed_message;
use crate::step::Step;
use crate::sudo::SudoExecuteOpts;
use crate::terminal::{print_separator, shell};
use crate::utils::{check_is_python_2_or_shim, require, require_one, require_option, which, PathExt};
use crate::HOME_DIR;
use crate::{
    error::{SkipStep, StepFailed, TopgradeError},
    terminal::print_warning,
};

#[cfg(target_os = "linux")]
pub fn is_wsl() -> Result<bool> {
    let output = Command::new("uname").arg("-r").output_checked_utf8()?.stdout;
    debug!("Uname output: {}", output);
    Ok(output.contains("microsoft"))
}

#[cfg(not(target_os = "linux"))]
pub fn is_wsl() -> Result<bool> {
    Ok(false)
}

pub fn run_cargo_update(ctx: &ExecutionContext) -> Result<()> {
    let cargo_dir = env::var_os("CARGO_HOME")
        .map_or_else(|| HOME_DIR.join(".cargo"), PathBuf::from)
        .require()?;
    require("cargo").or_else(|_| {
        require_option(
            cargo_dir.join("bin/cargo").if_exists(),
            String::from("No cargo detected"),
        )
    })?;

    let toml_file = cargo_dir.join(".crates.toml").require()?;

    if fs::metadata(&toml_file)?.len() == 0 {
        return Err(SkipStep(format!("{} exists but empty", &toml_file.display())).into());
    }

    print_separator("Cargo");
    let cargo_update = require("cargo-install-update")
        .ok()
        .or_else(|| cargo_dir.join("bin/cargo-install-update").if_exists());

    let Some(cargo_update) = cargo_update else {
        let message = String::from("cargo-update isn't installed so Topgrade can't upgrade cargo packages.\nInstall cargo-update by running `cargo install cargo-update`");
        print_warning(&message);
        return Err(SkipStep(message).into());
    };

    ctx.execute(cargo_update)
        .args(["install-update", "--git", "--all"])
        .status_checked()?;

    if ctx.config().cleanup() {
        let cargo_cache = require("cargo-cache")
            .ok()
            .or_else(|| cargo_dir.join("bin/cargo-cache").if_exists());
        if let Some(e) = cargo_cache {
            ctx.execute(e).args(["-a"]).status_checked()?;
        } else {
            let message = String::from("cargo-cache isn't installed so Topgrade can't cleanup cargo packages.\nInstall cargo-cache by running `cargo install cargo-cache`");
            print_warning(message);
        }
    }

    Ok(())
}

pub fn run_flutter_upgrade(ctx: &ExecutionContext) -> Result<()> {
    let flutter = require("flutter")?;

    print_separator("Flutter");
    ctx.execute(flutter).arg("upgrade").status_checked()
}

pub fn run_gem(ctx: &ExecutionContext) -> Result<()> {
    let gem = require("gem")?;
    HOME_DIR.join(".gem").require()?;

    print_separator("Gems");

    let mut command = ctx.execute(gem);
    command.arg("update");

    if env::var_os("RBENV_SHELL").is_none() {
        command.arg("--user-install");
    } else {
        debug!("Detected rbenv. Avoiding --user-install");
    }

    command.status_checked()
}

pub fn run_rubygems(ctx: &ExecutionContext) -> Result<()> {
    HOME_DIR.join(".gem").require()?;
    let gem = require("gem")?;

    print_separator("RubyGems");
    let gem_path_str = gem.as_os_str();
    if gem_path_str.to_str().unwrap().contains("asdf")
        || gem_path_str.to_str().unwrap().contains("mise")
        || gem_path_str.to_str().unwrap().contains(".rbenv")
        || gem_path_str.to_str().unwrap().contains(".rvm")
    {
        ctx.execute(gem).args(["update", "--system"]).status_checked()?;
    } else if !Path::new("/usr/lib/ruby/vendor_ruby/rubygems/defaults/operating_system.rb").exists() {
        let sudo = ctx.require_sudo()?;
        sudo.execute_opts(ctx, &gem, SudoExecuteOpts::new().preserve_env().set_home())?
            .args(["update", "--system"])
            .status_checked()?;
    }

    Ok(())
}

pub fn run_haxelib_update(ctx: &ExecutionContext) -> Result<()> {
    let haxelib = require("haxelib")?;

    let haxelib_dir =
        PathBuf::from(std::str::from_utf8(&Command::new(&haxelib).arg("config").output_checked()?.stdout)?.trim())
            .require()?;

    let directory_writable = tempfile_in(&haxelib_dir).is_ok();
    debug!("{:?} writable: {}", haxelib_dir, directory_writable);

    print_separator("haxelib");

    let mut command = if directory_writable {
        ctx.execute(&haxelib)
    } else {
        let sudo = ctx.require_sudo()?;
        sudo.execute(ctx, &haxelib)?
    };

    command.arg("update").status_checked()
}

pub fn run_sheldon(ctx: &ExecutionContext) -> Result<()> {
    let sheldon = require("sheldon")?;

    print_separator("Sheldon");

    ctx.execute(sheldon).args(["lock", "--update"]).status_checked()
}

pub fn run_fossil(ctx: &ExecutionContext) -> Result<()> {
    let fossil = require("fossil")?;

    print_separator("Fossil");

    ctx.execute(fossil).args(["all", "sync"]).status_checked()
}

pub fn run_micro(ctx: &ExecutionContext) -> Result<()> {
    let micro = require("micro")?;

    print_separator("micro");

    let stdout = ctx
        .execute(micro)
        .args(["-plugin", "update"])
        .output_checked_utf8()?
        .stdout;
    std::io::stdout().write_all(stdout.as_bytes())?;

    if stdout.contains("Nothing to install / update") || stdout.contains("One or more plugins installed") {
        Ok(())
    } else {
        Err(eyre!("micro output does not indicate success: {}", stdout))
    }
}

#[cfg(not(any(
    target_os = "freebsd",
    target_os = "openbsd",
    target_os = "netbsd",
    target_os = "dragonfly"
)))]
pub fn run_apm(ctx: &ExecutionContext) -> Result<()> {
    let apm = require("apm")?;

    print_separator("Atom Package Manager");

    ctx.execute(apm).args(["upgrade", "--confirm=false"]).status_checked()
}

enum Aqua {
    JetBrainsAqua(PathBuf),
    AquaCLI(PathBuf),
}

impl Aqua {
    fn aqua_cli(self) -> Result<PathBuf> {
        match self {
            Aqua::AquaCLI(aqua) => Ok(aqua),
            Aqua::JetBrainsAqua(_) => {
                Err(SkipStep("Command `aqua` probably points to JetBrains Aqua".to_string()).into())
            }
        }
    }

    fn jetbrains_aqua(self) -> Result<PathBuf> {
        match self {
            Aqua::JetBrainsAqua(path) => Ok(path),
            Aqua::AquaCLI(_) => Err(SkipStep("Command `aqua` probably points to Aqua CLI".to_string()).into()),
        }
    }

    fn get(ctx: &ExecutionContext) -> Result<Self> {
        let aqua = require("aqua")?;

        // Check if `aqua --help` mentions "aqua". JetBrains Aqua does not, Aqua CLI does.
        let output = ctx.execute(&aqua).arg("--help").output_checked()?;

        if String::from_utf8(output.stdout)?.contains("aqua") {
            debug!("Detected `aqua` as Aqua CLI");
            Ok(Self::AquaCLI(aqua))
        } else {
            debug!("Detected `aqua` as JetBrains Aqua");
            Ok(Self::JetBrainsAqua(aqua))
        }
    }
}

pub fn run_aqua(ctx: &ExecutionContext) -> Result<()> {
    let aqua = Aqua::get(ctx)?.aqua_cli()?;

    print_separator("Aqua");
    if ctx.run_type().dry() {
        println!("{}", t!("Updating aqua ..."));
        println!("{}", t!("Updating aqua installed cli tools ..."));
        Ok(())
    } else {
        ctx.execute(&aqua).arg("update-aqua").status_checked()?;
        ctx.execute(&aqua).arg("update").status_checked()
    }
}

pub fn run_rustup(ctx: &ExecutionContext) -> Result<()> {
    let rustup = require("rustup")?;

    print_separator("rustup");

    ctx.execute(rustup)
        .arg("update")
        .args(ctx.config().rustup_channels())
        .status_checked()
}

pub fn run_rye(ctx: &ExecutionContext) -> Result<()> {
    let rye = require("rye")?;

    print_separator("Rye");
    ctx.execute(rye).args(["self", "update"]).status_checked()
}

pub fn run_elan(ctx: &ExecutionContext) -> Result<()> {
    let elan = require("elan")?;

    print_separator("elan");

    let disabled_error_msg = "self-update is disabled";
    let executor_output = ctx.execute(&elan).args(["self", "update"]).output()?;
    match executor_output {
        ExecutorOutput::Wet(command_output) => {
            if command_output.status.success() {
                // Flush the captured output
                std::io::stdout().lock().write_all(&command_output.stdout).unwrap();
                std::io::stderr().lock().write_all(&command_output.stderr).unwrap();
            } else {
                let stderr_as_str = std::str::from_utf8(&command_output.stderr).unwrap();
                if stderr_as_str.contains(disabled_error_msg) {
                    // `elan` is externally managed, we cannot do the update. Users
                    // won't see any error message because Topgrade captures them
                    // all.
                } else {
                    // `elan` is NOT externally managed, `elan self update` can
                    // be performed, but the invocation failed, so we report the
                    // error to the user and error out.
                    std::io::stdout().lock().write_all(&command_output.stdout).unwrap();
                    std::io::stderr().lock().write_all(&command_output.stderr).unwrap();

                    return Err(StepFailed.into());
                }
            }
        }
        ExecutorOutput::Dry => { /* nothing needed because in a dry run */ }
    }

    ctx.execute(&elan).arg("update").status_checked()
}

pub fn run_juliaup(ctx: &ExecutionContext) -> Result<()> {
    let juliaup = require("juliaup")?;

    print_separator("juliaup");

    if juliaup.canonicalize()?.is_descendant_of(&HOME_DIR) {
        ctx.execute(&juliaup).args(["self", "update"]).status_checked()?;
    }

    ctx.execute(&juliaup).arg("update").status_checked()?;

    if ctx.config().cleanup() {
        ctx.execute(&juliaup).arg("gc").status_checked()?;
    }

    Ok(())
}

pub fn run_choosenim(ctx: &ExecutionContext) -> Result<()> {
    let choosenim = require("choosenim")?;

    print_separator("choosenim");

    ctx.execute(&choosenim).args(["update", "self"]).status_checked()?;
    ctx.execute(&choosenim).args(["update", "stable"]).status_checked()
}

pub fn run_krew_upgrade(ctx: &ExecutionContext) -> Result<()> {
    let krew = require("kubectl-krew")?;

    print_separator("Krew");

    ctx.execute(krew).args(["upgrade"]).status_checked()
}

pub fn run_gcloud_components_update(ctx: &ExecutionContext) -> Result<()> {
    let gcloud = require("gcloud")?;

    if gcloud.starts_with("/snap") {
        return Ok(());
    }

    print_separator("gcloud");

    let output = ctx
        .execute(&gcloud)
        .args(["components", "update", "--quiet"])
        .output()?;

    let output = match output {
        ExecutorOutput::Wet(wet) => wet,
        ExecutorOutput::Dry => return Ok(()),
    };

    // When `gcloud` is installed via `apt`, the components update via `apt` as well
    let stderr = String::from_utf8(output.stderr)?;
    if stderr.contains("You cannot perform this action because the Google Cloud CLI component manager")
        && stderr.contains("is disabled for this installation")
    {
        return Err(
            SkipStep("The Google Cloud CLI component manager is disabled for this installation".to_string()).into(),
        );
    }

    // Flush captured output
    std::io::stdout().write_all(&output.stdout)?;
    std::io::stderr().write_all(stderr.as_bytes())?;

    if !output.status.success() {
        return Err(eyre!("gcloud component update failed"));
    }

    Ok(())
}

pub fn run_jetpack(ctx: &ExecutionContext) -> Result<()> {
    let jetpack = require("jetpack")?;

    print_separator("Jetpack");

    ctx.execute(jetpack).args(["global", "update"]).status_checked()
}

pub fn run_rtcl(ctx: &ExecutionContext) -> Result<()> {
    let rupdate = require("rupdate")?;

    print_separator("rtcl");

    ctx.execute(rupdate).status_checked()
}

pub fn run_opam_update(ctx: &ExecutionContext) -> Result<()> {
    let opam = require("opam")?;

    print_separator("OCaml Package Manager");

    ctx.execute(&opam).arg("update").status_checked()?;

    let mut command = ctx.execute(&opam);
    command.arg("upgrade");
    if ctx.config().yes(Step::Opam) {
        command.arg("--yes");
    }
    command.status_checked()?;

    if ctx.config().cleanup() {
        ctx.execute(&opam).arg("clean").status_checked()?;
    }

    Ok(())
}

pub fn run_vcpkg_update(ctx: &ExecutionContext) -> Result<()> {
    let vcpkg = require("vcpkg")?;
    print_separator("vcpkg");

    #[cfg(unix)]
    let is_root_install = !&vcpkg.starts_with("/home");

    #[cfg(not(unix))]
    let is_root_install = false;

    let mut command = if is_root_install {
        ctx.execute(&vcpkg)
    } else {
        let sudo = ctx.require_sudo()?;
        sudo.execute(ctx, &vcpkg)?
    };

    command.args(["upgrade", "--no-dry-run"]).status_checked()
}

enum VSCodeVariant {
    Code,
    CodeInsiders,
    Codium,
    CodiumInsiders,
}

impl VSCodeVariant {
    fn name(&self) -> &'static str {
        match self {
            VSCodeVariant::Code => "VSCode",
            VSCodeVariant::CodeInsiders => "VSCode Insiders",
            VSCodeVariant::Codium => "VSCodium",
            VSCodeVariant::CodiumInsiders => "VSCodium Insiders",
        }
    }

    fn bin_name(&self) -> &'static str {
        match self {
            VSCodeVariant::Code => "code",
            VSCodeVariant::CodeInsiders => "code-insiders",
            VSCodeVariant::Codium => "codium",
            VSCodeVariant::CodiumInsiders => "codium-insiders",
        }
    }

    fn display_name(&self) -> &'static str {
        match self {
            VSCodeVariant::Code => "Visual Studio Code extensions",
            VSCodeVariant::CodeInsiders => "Visual Studio Code Insiders extensions",
            VSCodeVariant::Codium => "VSCodium extensions",
            VSCodeVariant::CodiumInsiders => "VSCodium Insiders extensions",
        }
    }

    fn supports_profiles(&self) -> bool {
        match self {
            VSCodeVariant::Code | VSCodeVariant::CodeInsiders => true,
            VSCodeVariant::Codium | VSCodeVariant::CodiumInsiders => false,
        }
    }
}

/// This functions runs for VSCode, VSCode Insiders, VSCodium, and VSCodium Insiders, as most of the process is the same for all.
fn run_vscode_compatible(variant: VSCodeVariant, ctx: &ExecutionContext) -> Result<()> {
    // Calling VSCode/VSCodium in WSL may install a server instead of updating extensions (https://github.com/topgrade-rs/topgrade/issues/594#issuecomment-1782157367)
    if is_wsl()? {
        return Err(SkipStep(String::from("Should not run in WSL")).into());
    }

    let name = variant.name();
    let bin_name = variant.bin_name();
    let bin = require(bin_name)?;

    // VSCode has update command only since 1.86 version ("january 2024" update), disable the update for prior versions
    // Use command `code --version` which returns 3 lines: version, git commit, instruction set. We parse only the first one
    //
    // This should apply to VSCodium as well.
    let version: Result<Version> = match Command::new(&bin)
        .arg("--version")
        .output_checked_utf8()?
        .stdout
        .lines()
        .next()
    {
        Some(item) => {
            // Insiders versions have "-insider" suffix which we can simply ignore.
            let item = item.trim_end_matches("-insider");
            // Strip leading zeroes because `semver` does not allow them, but VSCodium uses them sometimes.
            //  This is not the case for VSCode, but just in case, and it can't really cause any issues.
            let item = item
                .split('.')
                .map(|s| if s == "0" { "0" } else { s.trim_start_matches('0') })
                .collect::<Vec<_>>()
                .join(".");
            Version::parse(&item).map_err(std::convert::Into::into)
        }
        None => {
            return Err(eyre!(output_changed_message!(
                &format!("{bin_name} --version"),
                "No first line"
            )))
        }
    };

    // Raise any errors in parsing the version
    //  The benefit of handling VSCodium versions so old that the version format is something
    //  unexpected is outweighed by the benefit of failing fast on new breaking versions
    let version =
        version.wrap_err_with(|| output_changed_message!(&format!("{bin_name} --version"), "Invalid version"))?;
    debug!("Detected {name} version as: {version}");

    if version < Version::new(1, 86, 0) {
        return Err(SkipStep(format!("Too old {name} version to have update extensions command")).into());
    }

    print_separator(variant.display_name());

    let mut cmd = ctx.execute(bin);
    // If the variant supports profiles
    if variant.supports_profiles() {
        // And we have configured use of a profile
        if let Some(profile) = ctx.config().vscode_profile() {
            // Add the profile argument
            cmd.arg("--profile").arg(profile);
        }
    }

    cmd.arg("--update-extensions").status_checked()
}

/// Make VSCodium a separate step because:
///
/// 1. Users could use both VSCode and VSCodium
/// 2. Just in case, VSCodium could have incompatible changes with VSCode
pub fn run_vscodium_extensions_update(ctx: &ExecutionContext) -> Result<()> {
    run_vscode_compatible(VSCodeVariant::Codium, ctx)
}

pub fn run_vscode_extensions_update(ctx: &ExecutionContext) -> Result<()> {
    run_vscode_compatible(VSCodeVariant::Code, ctx)
}

pub fn run_vscode_insiders_extensions_update(ctx: &ExecutionContext) -> Result<()> {
    run_vscode_compatible(VSCodeVariant::CodeInsiders, ctx)
}

pub fn run_vscodium_insiders_extensions_update(ctx: &ExecutionContext) -> Result<()> {
    run_vscode_compatible(VSCodeVariant::CodiumInsiders, ctx)
}

pub fn run_pipx_update(ctx: &ExecutionContext) -> Result<()> {
    let pipx = require("pipx")?;
    print_separator("pipx");

    let mut command_args = vec!["upgrade-all", "--include-injected"];

    // pipx version 1.4.0 introduced a new command argument `pipx upgrade-all --quiet`
    // (see https://pipx.pypa.io/stable/docs/#pipx-upgrade-all)
    let version_str = Command::new(&pipx)
        .args(["--version"])
        .output_checked_utf8()
        .map(|s| s.stdout.trim().to_owned());
    let version = Version::parse(&version_str?);
    if matches!(version, Ok(version) if version >= Version::new(1, 4, 0)) {
        command_args.push("--quiet");
    }

    ctx.execute(pipx).args(command_args).status_checked()
}

pub fn run_pipxu_update(ctx: &ExecutionContext) -> Result<()> {
    let pipxu = require("pipxu")?;
    print_separator("pipxu");

    ctx.execute(pipxu).args(["upgrade", "--all"]).status_checked()
}

pub fn run_conda_update(ctx: &ExecutionContext) -> Result<()> {
    let conda = require("conda")?;

    let output = Command::new(&conda)
        .args(["config", "--show", "auto_activate"])
        .output_checked_utf8()?;
    debug!("Conda output: {}", output.stdout);
    if output.stdout.contains("False") {
        return Err(SkipStep("auto_activate is set to False".to_string()).into());
    }

    print_separator("Conda");

    // Update named environments, starting with the always-present "base"
    let base_env_name = "base".to_string();
    let addl_env_names = ctx.config().conda_env_names().into_iter().flatten();
    let env_names = once(&base_env_name).chain(addl_env_names);

    for env_name in env_names {
        let mut command = ctx.execute(&conda);
        command.args(["update", "--all", "-n", env_name]);
        if ctx.config().yes(Step::Conda) {
            command.arg("--yes");
        }
        command.status_checked()?;
    }

    // Update any environments given by path
    if let Some(env_paths) = ctx.config().conda_env_paths() {
        for env_path in env_paths.iter() {
            let mut command = ctx.execute(&conda);
            command.args(["update", "--all", "-p", env_path]);
            if ctx.config().yes(Step::Conda) {
                command.arg("--yes");
            }
            command.status_checked()?;
        }
    }

    // Cleanup (conda clean) is global (not tied to a particular environment)
    if ctx.config().cleanup() {
        let mut command = ctx.execute(conda);
        command.args(["clean", "--all"]);
        if ctx.config().yes(Step::Conda) {
            command.arg("--yes");
        }
        command.status_checked()?;
    }

    Ok(())
}

pub fn run_pixi_update(ctx: &ExecutionContext) -> Result<()> {
    let pixi = require("pixi")?;
    print_separator("Pixi");

    // Check if `pixi --help` mentions self-update, if yes, self-update must be enabled.
    // pixi self-update --help works regardless of whether the feature is enabled.
    let top_level_help_output = ctx.execute(&pixi).arg("--help").output_checked_utf8()?;

    if top_level_help_output.stdout.contains("self-update") {
        let self_update_help_output = ctx
            .execute(&pixi)
            .args(["self-update", "--help"])
            .output_checked_utf8()?;
        let mut cmd = ctx.execute(&pixi);
        cmd.arg("self-update");
        // check if help mentions --no-release-note to check if it is supported
        if self_update_help_output.stdout.contains("--no-release-note") && !ctx.config().show_pixi_release_notes() {
            cmd.arg("--no-release-note");
        }
        cmd.status_checked()?;
    }

    ctx.execute(&pixi).args(["global", "update"]).status_checked()
}

pub fn run_mamba_update(ctx: &ExecutionContext) -> Result<()> {
    let mamba = require("mamba")?;

    print_separator("Mamba");

    let mut command = ctx.execute(&mamba);
    command.args(["update", "--all", "-n", "base"]);
    if ctx.config().yes(Step::Mamba) {
        command.arg("--yes");
    }
    command.status_checked()?;

    if ctx.config().cleanup() {
        let mut command = ctx.execute(&mamba);
        command.args(["clean", "--all"]);
        if ctx.config().yes(Step::Mamba) {
            command.arg("--yes");
        }
        command.status_checked()?;
    }

    Ok(())
}

pub fn run_miktex_packages_update(ctx: &ExecutionContext) -> Result<()> {
    let miktex = require("miktex")?;
    print_separator("miktex");

    ctx.execute(miktex).args(["packages", "update"]).status_checked()
}

pub fn run_pip3_update(ctx: &ExecutionContext) -> Result<()> {
    let py = require("python").and_then(check_is_python_2_or_shim);
    let py3 = require("python3").and_then(check_is_python_2_or_shim);

    let python3 = match (py, py3) {
        // prefer `python` if it is available and is a valid Python 3.
        (Ok(py), _) => py,
        (Err(_), Ok(py3)) => py3,
        (Err(py_err), Err(py3_err)) => {
            return Err(SkipStep(format!("Skip due to following reasons: {py_err} {py3_err}")).into());
        }
    };

    Command::new(&python3)
        .args(["-m", "pip"])
        .output_checked_utf8()
        .map_err(|_| SkipStep("pip does not exist".to_string()))?;

    let check_extern_managed_script = "import sysconfig; from os import path; print('Y') if path.isfile(path.join(sysconfig.get_path('stdlib'), 'EXTERNALLY-MANAGED')) else print('N')";
    let output = Command::new(&python3)
        .args(["-c", check_extern_managed_script])
        .output_checked_utf8()?;
    let stdout = output.stdout.trim();
    let extern_managed = match stdout {
        "N" => false,
        "Y" => true,
        _ => unreachable!("unexpected output from `check_extern_managed_script`"),
    };

    let allow_break_sys_pkg = match Command::new(&python3)
        .args(["-m", "pip", "config", "get", "global.break-system-packages"])
        .output_checked_utf8()
    {
        Ok(output) => {
            let stdout = output.stdout.trim();
            stdout.parse::<bool>().wrap_err_with(|| {
                output_changed_message!(
                    "pip config get global.break-system-packages",
                    "unexpected output that is not `true` or `false`"
                )
            })?
        }
        // it can fail because this key may not be set
        //
        // ```sh
        // $ pip --version
        // pip 23.0.1 from /usr/lib/python3/dist-packages/pip (python 3.11)
        //
        // $ pip config get global.break-system-packages
        // ERROR: No such key - global.break-system-packages
        //
        // $ echo $?
        // 1
        // ```
        Err(_) => false,
    };

    debug!("pip3 externally managed: {} ", extern_managed);
    debug!("pip3 global.break-system-packages: {}", allow_break_sys_pkg);

    // Even though pip3 is externally managed, we should still update it if
    // `global.break-system-packages` is true.
    if extern_managed && !allow_break_sys_pkg {
        return Err(SkipStep(
            "Skip pip3 update as it is externally managed and global.break-system-packages is not true".to_string(),
        )
        .into());
    }

    print_separator("pip3");
    if env::var("VIRTUAL_ENV").is_ok() {
        print_warning("This step is skipped when running inside a virtual environment");
        return Err(SkipStep("Does not run inside a virtual environment".to_string()).into());
    }

    ctx.execute(&python3)
        .args(["-m", "pip", "install", "--upgrade", "--user", "pip"])
        .status_checked()
}

pub fn run_pip_review_update(ctx: &ExecutionContext) -> Result<()> {
    let pip_review = require("pip-review")?;

    print_separator("pip-review");

    if !ctx.config().enable_pip_review() {
        print_warning(
            "Pip-review is disabled by default. Enable it by setting enable_pip_review=true in the configuration.",
        );
        return Err(SkipStep(String::from("Pip-review is disabled by default")).into());
    }
    ctx.execute(pip_review).arg("--auto").status_checked_with_codes(&[1])?;

    Ok(())
}

pub fn run_pip_review_local_update(ctx: &ExecutionContext) -> Result<()> {
    let pip_review = require("pip-review")?;

    print_separator("pip-review (local)");

    if !ctx.config().enable_pip_review_local() {
        print_warning(
            "Pip-review (local) is disabled by default. Enable it by setting enable_pip_review_local=true in the configuration.",
        );
        return Err(SkipStep(String::from("Pip-review (local) is disabled by default")).into());
    }
    ctx.execute(pip_review)
        .arg("--local")
        .arg("--auto")
        .status_checked_with_codes(&[1])?;

    Ok(())
}

pub fn run_pipupgrade_update(ctx: &ExecutionContext) -> Result<()> {
    let pipupgrade = require("pipupgrade")?;

    print_separator("Pipupgrade");
    if !ctx.config().enable_pipupgrade() {
        print_warning(
            "Pipupgrade is disabled by default. Enable it by setting enable_pipupgrade=true in the configuration.",
        );
        return Err(SkipStep(String::from("Pipupgrade is disabled by default")).into());
    }
    ctx.execute(pipupgrade)
        .args(ctx.config().pipupgrade_arguments().split_whitespace())
        .status_checked()?;

    Ok(())
}

pub fn run_stack_update(ctx: &ExecutionContext) -> Result<()> {
    if require("ghcup").is_ok() {
        // `ghcup` is present and probably(?) being used to install `stack`.
        // Don't upgrade `stack`, let `ghcup` handle it. Per `ghcup install stack`:
        // !!! Additionally, you should upgrade stack only through ghcup and not use 'stack upgrade' !!!
        return Ok(());
    }

    let stack = require("stack")?;
    print_separator("stack");

    ctx.execute(stack).arg("upgrade").status_checked()
}

pub fn run_ghcup_update(ctx: &ExecutionContext) -> Result<()> {
    let ghcup = require("ghcup")?;
    print_separator("ghcup");

    ctx.execute(ghcup).arg("upgrade").status_checked()
}

pub fn run_tldr(ctx: &ExecutionContext) -> Result<()> {
    let tldr = require("tldr")?;

    print_separator("TLDR");

    ctx.execute(tldr).arg("--update").status_checked()
}

pub fn run_tlmgr_update(ctx: &ExecutionContext) -> Result<()> {
    cfg_if::cfg_if! {
        if #[cfg(any(target_os = "linux", target_os = "android"))] {
            if !ctx.config().enable_tlmgr_linux() {
                return Err(SkipStep(String::from("tlmgr must be explicitly enabled in the configuration to run in Android/Linux")).into());
            }
        }
    }

    let tlmgr = require("tlmgr")?;
    let kpsewhich = require("kpsewhich")?;
    let tlmgr_directory = {
        let mut d = PathBuf::from(
            &Command::new(kpsewhich)
                .arg("-var-value=SELFAUTOPARENT")
                .output_checked_utf8()?
                .stdout
                .trim(),
        );
        d.push("tlpkg");
        d
    }
    .require()?;

    let directory_writable = tempfile_in(&tlmgr_directory).is_ok();
    debug!("{:?} writable: {}", tlmgr_directory, directory_writable);

    print_separator("TeX Live package manager");

    let mut command = if directory_writable {
        ctx.execute(&tlmgr)
    } else {
        let sudo = ctx.require_sudo()?;
        sudo.execute(ctx, &tlmgr)?
    };
    command.args(["update", "--self", "--all"]);

    command.status_checked()
}

pub fn run_chezmoi_update(ctx: &ExecutionContext) -> Result<()> {
    let chezmoi = require("chezmoi")?;
    HOME_DIR.join(".local/share/chezmoi").require()?;

    print_separator("chezmoi");

    ctx.execute(chezmoi).arg("update").status_checked()
}

pub fn run_myrepos_update(ctx: &ExecutionContext) -> Result<()> {
    let myrepos = require("mr")?;
    HOME_DIR.join(".mrconfig").require()?;

    print_separator("myrepos");

    ctx.execute(&myrepos)
        .arg("--directory")
        .arg(&*HOME_DIR)
        .arg("checkout")
        .status_checked()?;
    ctx.execute(&myrepos)
        .arg("--directory")
        .arg(&*HOME_DIR)
        .arg("update")
        .status_checked()
}

pub fn run_custom_command(name: &str, command: &str, ctx: &ExecutionContext) -> Result<()> {
    print_separator(name);
    let mut exec = ctx.execute(shell());
    #[cfg(unix)]
    let command = if let Some(command) = command.strip_prefix("-i ") {
        exec.arg("-i");
        command
    } else {
        command
    };
    exec.arg("-c").arg(command).status_checked()
}

pub fn run_composer_update(ctx: &ExecutionContext) -> Result<()> {
    let composer = require("composer")?;
    let composer_home = Command::new(&composer)
        .args(["global", "config", "--absolute", "--quiet", "home"])
        .output_checked_utf8()
        .map_err(|e| SkipStep(t!("Error getting the composer directory: {error}", error = e).to_string()))
        .map(|s| PathBuf::from(s.stdout.trim()))?
        .require()?;

    if !composer_home.is_descendant_of(&HOME_DIR) {
        return Err(SkipStep(
            t!(
                "Composer directory {composer_home} isn't a descendant of the user's home directory",
                composer_home = composer_home.display()
            )
            .to_string(),
        )
        .into());
    }

    print_separator(t!("Composer"));

    if ctx.config().composer_self_update() {
        cfg_if::cfg_if! {
            if #[cfg(unix)] {
                // If self-update fails without sudo then there's probably an update
                let has_update = match ctx.execute(&composer).arg("self-update").output()? {
                    ExecutorOutput::Wet(output) => !output.status.success(),
                    _ => false
                };

                if has_update {
                    let sudo = ctx.require_sudo()?;
                    sudo.execute(ctx, &composer)?
                       .arg("self-update")
                       .status_checked()?;
                }
            } else {
                ctx.execute(&composer).arg("self-update").status_checked()?;
            }
        }
    }

    let output = ctx.execute(&composer).args(["global", "update"]).output()?;
    if let ExecutorOutput::Wet(output) = output {
        let output: Utf8Output = output.try_into()?;
        print!("{}\n{}", output.stdout, output.stderr);
        if output.stdout.contains("valet") || output.stderr.contains("valet") {
            if let Some(valet) = which("valet") {
                ctx.execute(valet).arg("install").status_checked()?;
            }
        }
    }

    Ok(())
}

pub fn run_dotnet_upgrade(ctx: &ExecutionContext) -> Result<()> {
    let dotnet = require("dotnet")?;

    // Skip when the `dotnet tool list` subcommand fails.
    // (This is expected when a dotnet runtime is installed but no SDK.)
    let output = match ctx
        .execute(&dotnet)
        .args(["tool", "list", "--global"])
        // dotnet will print a greeting message on its first run, from this question:
        // https://stackoverflow.com/q/70493706/14092446
        // Setting `DOTNET_NOLOGO` to `true` should disable it
        .env("DOTNET_NOLOGO", "true")
        .output_checked_utf8()
    {
        Ok(output) => output,
        Err(_) => {
            return Err(SkipStep(
                t!("Error running `dotnet tool list`. This is expected when a dotnet runtime is installed but no SDK.")
                    .to_string(),
            )
            .into());
        }
    };

    let mut in_header = true;
    let mut packages = output
        .stdout
        .lines()
        // Skip the header:
        //
        // Package Id      Version      Commands
        // -------------------------------------
        .skip_while(|line| {
            // The .NET SDK respects locale, so the header can be printed
            // in languages other than English. The separator should hopefully
            // always be at least 10 -'s long.
            if in_header && line.starts_with("----------") {
                in_header = false;
                true
            } else {
                in_header
            }
        })
        .filter(|line| !line.is_empty())
        .peekable();

    if packages.peek().is_none() {
        return Err(SkipStep(t!("No dotnet global tools installed").to_string()).into());
    }

    print_separator(".NET");

    for package in packages {
        let package_name = package.split_whitespace().next().unwrap();
        ctx.execute(&dotnet)
            .args(["tool", "update", package_name, "--global"])
            .status_checked()
            .with_context(|| format!("Failed to update .NET package {package_name:?}"))?;
    }

    Ok(())
}

pub fn run_powershell(ctx: &ExecutionContext) -> Result<()> {
    let powershell = ctx.require_powershell()?;

    print_separator(t!("Powershell Modules Update"));

    let mut cmd = "Update-Module".to_string();

    if ctx.config().verbose() {
        cmd.push_str(" -Verbose");
    }
    if ctx.config().yes(Step::Powershell) {
        cmd.push_str(" -Force");
    }

    println!("{}", t!("Updating modules..."));

    if powershell.is_pwsh() {
        // For PowerShell Core, run Update-Module without sudo since it defaults to CurrentUser scope
        // and Update-Module updates all modules regardless of their original installation scope
        powershell.build_command(ctx, &cmd, false)?.status_checked()
    } else {
        // For (Windows) PowerShell, use sudo since it defaults to AllUsers scope
        // and may need administrator privileges
        powershell.build_command(ctx, &cmd, true)?.status_checked()
    }
}

enum Hx {
    Helix(PathBuf),
    HxHexdump,
}

impl Hx {
    fn helix(self) -> Result<PathBuf> {
        match self {
            Hx::Helix(hx) => Ok(hx),
            Hx::HxHexdump => {
                Err(SkipStep("Command `hx` probably points to hx (hexdump alternative)".to_string()).into())
            }
        }
    }

    fn get(ctx: &ExecutionContext) -> Result<Self> {
        let hx = require("hx")?;

        // Check if `hx --help` mentions "helix". Helix does, hx (hexdump alternative) doesn't.
        let output = ctx.execute(&hx).arg("--help").output_checked()?;

        if String::from_utf8(output.stdout)?.contains("helix") {
            debug!("Detected `hx` as Helix");
            Ok(Self::Helix(hx))
        } else {
            debug!("Detected `hx` as hx (hexdump alternative)");
            Ok(Self::HxHexdump)
        }
    }
}

pub fn run_helix_grammars(ctx: &ExecutionContext) -> Result<()> {
    let helix = require("helix").or(Hx::get(ctx)?.helix())?;

    print_separator("Helix");

    ctx.execute(&helix)
        .args(["--grammar", "fetch"])
        .status_checked()
        .with_context(|| "Failed to download helix grammars!")?;

    ctx.execute(&helix)
        .args(["--grammar", "build"])
        .status_checked()
        .with_context(|| "Failed to build helix grammars!")?;

    Ok(())
}

pub fn run_raco_update(ctx: &ExecutionContext) -> Result<()> {
    let raco = require("raco")?;

    print_separator(t!("Racket Package Manager"));

    ctx.execute(raco).args(["pkg", "update", "--all"]).status_checked()
}

pub fn bin_update(ctx: &ExecutionContext) -> Result<()> {
    let bin = require("bin")?;

    print_separator("Bin");
    ctx.execute(bin).arg("update").status_checked()
}

pub fn spicetify_upgrade(ctx: &ExecutionContext) -> Result<()> {
    // As of 04-07-2023 NixOS packages Spicetify with the `spicetify-cli` binary name
    let spicetify = require("spicetify").or(require("spicetify-cli"))?;

    print_separator("Spicetify");
    ctx.execute(spicetify).arg("upgrade").status_checked()
}

pub fn run_ghcli_extensions_upgrade(ctx: &ExecutionContext) -> Result<()> {
    let gh = require("gh")?;
    let result = Command::new(&gh).args(["extensions", "list"]).output_checked_utf8();
    if result.is_err() {
        debug!("GH result {:?}", result);
        return Err(SkipStep(t!("GH failed").to_string()).into());
    }

    print_separator(t!("GitHub CLI Extensions"));
    ctx.execute(&gh)
        .args(["extension", "upgrade", "--all"])
        .status_checked()
}

pub fn update_julia_packages(ctx: &ExecutionContext) -> Result<()> {
    let julia = require("julia")?;

    print_separator(t!("Julia Packages"));

    let mut executor = ctx.execute(julia);

    executor.arg(if ctx.config().julia_use_startup_file() {
        "--startup-file=yes"
    } else {
        "--startup-file=no"
    });

    executor.args(["-e", "using Pkg; Pkg.update()"]).status_checked()
}

pub fn run_helm_repo_update(ctx: &ExecutionContext) -> Result<()> {
    let helm = require("helm")?;

    print_separator("Helm");

    let no_repo = "no repositories found";
    let mut success = true;
    let mut exec = ctx.execute(helm);
    if let Err(e) = exec.arg("repo").arg("update").status_checked() {
        error!("Updating repositories failed: {e}");
        success = match exec.output_checked_utf8() {
            Ok(s) => s.stdout.contains(no_repo) || s.stderr.contains(no_repo),
            Err(e) => match e.downcast_ref::<TopgradeError>() {
                Some(TopgradeError::ProcessFailedWithOutput(_, _, stderr)) => stderr.contains(no_repo),
                _ => false,
            },
        };
    }

    if success {
        Ok(())
    } else {
        Err(eyre!(StepFailed))
    }
}

pub fn run_stew(ctx: &ExecutionContext) -> Result<()> {
    let stew = require("stew")?;

    print_separator("stew");
    ctx.execute(stew).args(["upgrade", "--all"]).status_checked()
}

pub fn run_bob(ctx: &ExecutionContext) -> Result<()> {
    let bob = require("bob")?;

    print_separator("Bob");

    ctx.execute(bob).args(["update", "--all"]).status_checked()
}

pub fn run_certbot(ctx: &ExecutionContext) -> Result<()> {
    let certbot = require("certbot")?;

    print_separator("Certbot");

    let sudo = ctx.require_sudo()?;
    sudo.execute(ctx, &certbot)?.arg("renew").status_checked()
}

/// Run `$ freshclam` to update ClamAV signature database
///
/// doc: https://docs.clamav.net/manual/Usage/SignatureManagement.html#freshclam
pub fn run_freshclam(ctx: &ExecutionContext) -> Result<()> {
    let freshclam = require("freshclam")?;
    print_separator(t!("Update ClamAV Database(FreshClam)"));

    let output = ctx.execute(&freshclam).output()?;
    let output = match output {
        ExecutorOutput::Wet(output) => output,
        ExecutorOutput::Dry => return Ok(()), // In a dry run, just exit after running without sudo
    };

    // Check if running without sudo was successful
    if output.status.success() {
        // Success, so write the output and exit
        std::io::stdout().lock().write_all(&output.stdout).unwrap();
        std::io::stderr().lock().write_all(&output.stderr).unwrap();
        return Ok(());
    }

    // Since running without sudo failed (hopefully due to permission errors), try running with sudo.
    debug!("`freshclam` (without sudo) resulted in error: {:?}", output);
    let sudo = ctx.require_sudo()?;

    match sudo.execute(ctx, freshclam)?.status_checked() {
        Ok(()) => Ok(()), // Success! The output of only the sudo'ed process is written.
        Err(err) => {
            // Error! We add onto the error the output of running without sudo for more information.
            Err(err.wrap_err(format!(
                "Running `freshclam` with sudo failed as well as running without sudo. Output without sudo: {output:?}"
            )))
        }
    }
}

/// Involve `pio upgrade` to update PlatformIO core.
pub fn run_platform_io(ctx: &ExecutionContext) -> Result<()> {
    // We use the full path because by default the binary is not in `PATH`:
    // https://github.com/topgrade-rs/topgrade/issues/754#issuecomment-2020537559
    #[cfg(unix)]
    fn bin_path() -> PathBuf {
        HOME_DIR.join(".platformio/penv/bin/pio")
    }
    #[cfg(windows)]
    fn bin_path() -> PathBuf {
        HOME_DIR.join(".platformio/penv/Scripts/pio.exe")
    }

    let bin_path = require(bin_path())?;

    print_separator("PlatformIO Core");

    ctx.execute(bin_path).arg("upgrade").status_checked()
}

/// Run `lensfun-update-data` to update lensfun database.
///
/// `sudo` will be used if `use_sudo` configuration entry is set to true.
pub fn run_lensfun_update_data(ctx: &ExecutionContext) -> Result<()> {
    const EXIT_CODE_WHEN_NO_UPDATE: i32 = 1;

    let lensfun_update_data = require("lensfun-update-data")?;

    print_separator("Lensfun's database update");

    if ctx.config().lensfun_use_sudo() {
        let sudo = ctx.require_sudo()?;
        sudo.execute(ctx, &lensfun_update_data)?
            // `lensfun-update-data` returns 1 when there is no update available
            // which should be considered success
            .status_checked_with_codes(&[EXIT_CODE_WHEN_NO_UPDATE])
    } else {
        ctx.execute(lensfun_update_data)
            .status_checked_with_codes(&[EXIT_CODE_WHEN_NO_UPDATE])
    }
}

pub fn run_poetry(ctx: &ExecutionContext) -> Result<()> {
    let poetry = require("poetry")?;

    #[cfg(unix)]
    fn get_interpreter(poetry: &PathBuf) -> Result<(PathBuf, Option<OsString>)> {
        // Parse the standard Unix shebang line: #!interpreter [optional-arg]
        // Spaces and tabs on either side of interpreter are ignored.

        use std::ffi::OsStr;
        use std::os::unix::ffi::OsStrExt;

        static SHEBANG_REGEX: LazyLock<Regex> =
            LazyLock::new(|| Regex::new(r"^#![ \t]*([^ \t\n]+)(?:[ \t]+([^\n]+)?)?").unwrap());

        let script = fs::read(poetry)?;
        if let Some(c) = SHEBANG_REGEX.captures(&script) {
            let interpreter = OsStr::from_bytes(&c[1]).into();
            let args = c.get(2).map(|args| OsStr::from_bytes(args.as_bytes()).into());
            return Ok((interpreter, args));
        }

        Err(eyre!("Could not find shebang"))
    }
    #[cfg(windows)]
    fn get_interpreter(poetry: &PathBuf) -> Result<(PathBuf, Option<OsString>)> {
        // Parse the shebang line from scripts using https://bitbucket.org/vinay.sajip/simple_launcher,
        // such as those created by pip. In contrast to Unix shebang lines, interpreter paths can
        // contain spaces, if they are double-quoted.

        use std::str;

        static SHEBANG_REGEX: LazyLock<Regex> =
            LazyLock::new(|| Regex::new(r#"^#![ \t]*(?:"([^"\n]+)"|([^" \t\n]+))(?:[ \t]+([^\n]+)?)?"#).unwrap());

        let data = fs::read(poetry)?;

        let pos = match data.windows(4).rposition(|b| b == b"PK\x05\x06") {
            Some(i) => i,
            None => return Err(eyre!("Not a ZIP archive")),
        };

        let cdr_size = match data.get(pos + 12..pos + 16) {
            Some(b) => u32::from_le_bytes(b.try_into().unwrap()) as usize,
            None => return Err(eyre!("Invalid CDR size")),
        };
        let cdr_offset = match data.get(pos + 16..pos + 20) {
            Some(b) => u32::from_le_bytes(b.try_into().unwrap()) as usize,
            None => return Err(eyre!("Invalid CDR offset")),
        };
        if pos < cdr_size + cdr_offset {
            return Err(eyre!("Invalid ZIP archive"));
        }
        let arc_pos = pos - cdr_size - cdr_offset;
        match data[..arc_pos].windows(2).rposition(|b| b == b"#!") {
            Some(l) => {
                let line = &data[l..arc_pos - 1];
                if let Some(c) = SHEBANG_REGEX.captures(line) {
                    let interpreter = c.get(1).or_else(|| c.get(2)).unwrap();
                    // shebang line should be valid utf8
                    let interpreter = str::from_utf8(interpreter.as_bytes())?.into();
                    let args = match c.get(3) {
                        Some(args) => Some(str::from_utf8(args.as_bytes())?.into()),
                        None => None,
                    };
                    Ok((interpreter, args))
                } else {
                    Err(eyre!("Invalid shebang line"))
                }
            }
            None => Err(eyre!("Could not find shebang")),
        }
    }

    if ctx.config().poetry_force_self_update() {
        debug!("forcing poetry self update");
    } else {
        let (interp, interp_args) = get_interpreter(&poetry)
            .map_err(|e| SkipStep(format!("Could not find interpreter for {}: {}", poetry.display(), e)))?;
        debug!("poetry interpreter: {:?}, args: {:?}", interp, interp_args);

        let check_official_install_script =
            "import sys; from os import path; print('Y') if path.isfile(path.join(sys.prefix, 'poetry_env')) else print('N')";
        let mut command = Command::new(&interp);
        if let Some(args) = interp_args {
            command.arg(args);
        }
        let output = command
            .args(["-c", check_official_install_script])
            .output_checked_utf8()?;
        let stdout = output.stdout.trim();
        let official_install = match stdout {
            "N" => false,
            "Y" => true,
            _ => unreachable!("unexpected output from `check_official_install_script`"),
        };

        debug!("poetry is official install: {}", official_install);

        if !official_install {
            return Err(SkipStep("Not installed with the official script".to_string()).into());
        }
    }

    print_separator("Poetry");
    ctx.execute(&poetry).args(["self", "update"]).status_checked()
}

pub fn run_uv(ctx: &ExecutionContext) -> Result<()> {
    let uv_exec = require("uv")?;
    print_separator("uv");

    // 1. Run `uv self update` if the `uv` binary is built with the `self-update`
    //    cargo feature enabled.
    //
    // To check if this feature is enabled or not, different version of `uv` need
    // different approaches, we need to know the version first and handle them
    // separately.
    let uv_version_output = ctx.execute(&uv_exec).arg("--version").output_checked_utf8()?;
    // Multiple possible output formats are possible according to uv source code
    //
    // https://github.com/astral-sh/uv/blob/6b7f60c1eaa840c2e933a0fb056ab46f99c991a5/crates/uv-cli/src/version.rs#L28-L42
    //
    // For example:
    //  "uv 0.5.11 (c4d0caaee 2024-12-19)\n"
    //  "uv 0.5.11+1 (xxxd0cee 2024-12-20)\n"
    //  "uv 0.6.14\n"

    let uv_version_output_stdout = uv_version_output.stdout;

    let version_str = {
        // Trim the starting "uv" and " " (whitespace)
        let start_trimmed = uv_version_output_stdout
            .trim_start_matches("uv")
            .trim_start_matches(' ');
        // Remove the tailing part " (c4d0caaee 2024-12-19)\n", if it's there
        match start_trimmed.find(' ') {
            None => start_trimmed.trim_end_matches('\n'), // Otherwise, just strip the newline
            Some(i) => &start_trimmed[..i],
        }

        // After trimming, it should be a string in 2 possible formats, both can be handled by `Version::parse()`
        //
        // 1. "0.5.11"
        // 2. "0.5.11+1"
    };
    let version =
        Version::parse(version_str).wrap_err_with(|| output_changed_message!("uv --version", "Invalid version"))?;

    if version < Version::new(0, 4, 25) {
        // For uv before version 0.4.25 (exclusive), the `self` sub-command only
        // exists under the `self-update` feature, we run `uv self --help` to check
        // the feature gate.
        let self_update_feature_enabled = ctx.execute(&uv_exec).args(["self", "--help"]).output_checked().is_ok();

        if self_update_feature_enabled {
            ctx.execute(&uv_exec).args(["self", "update"]).status_checked()?;
        }
    } else {
        // After 0.4.25 (inclusive), running `uv self` succeeds regardless of the
        // feature gate, so the above approach won't work.
        //
        // We run `uv self update` directly, and ignore an error if it outputs:
        //
        // "error: uv was installed through an external package manager, and self-update is not available. Please use your package manager to update uv.\n"
        //
        // or:
        //
        // "
        // error: Self-update is only available for uv binaries installed via the standalone installation scripts.
        //
        // If you installed uv with pip, brew, or another package manager, update uv with `pip install --upgrade`, `brew upgrade`, or similar.
        // "
        //
        // These two error messages can both occur, in different situations.

        const ERROR_MSGS: [&str; 2] = [
            "uv was installed through an external package manager, and self-update is not available. Please use your package manager to update uv.",
            "Self-update is only available for uv binaries installed via the standalone installation scripts.",
        ];

        let output = ctx
            .execute(&uv_exec)
            .args(["self", "update"])
            // `output()` captures the output so that users won't see it for now.
            .output()
            .expect("this should be ok regardless of this child process's exit code");
        let output = match output {
            ExecutorOutput::Wet(wet) => wet,
            ExecutorOutput::Dry => unreachable!("the whole function returns when we run `uv --version` under dry-run"),
        };
        let stderr = std::str::from_utf8(&output.stderr).expect("output should be UTF-8 encoded");

        if ERROR_MSGS.iter().any(|&n| stderr.contains(n)) {
            // Feature `self-update` is disabled, nothing to do.
        } else {
            // Feature is enabled, flush the captured output so that users know we did the self-update.

            std::io::stdout().write_all(&output.stdout)?;
            std::io::stderr().write_all(&output.stderr)?;

            // And, if self update failed, fail the step as well.
            if !output.status.success() {
                return Err(eyre!("uv self update failed"));
            }
        }
    };

    // 2. Update the installed tools
    ctx.execute(&uv_exec)
        .args(["tool", "upgrade", "--all"])
        .status_checked()?;

    if ctx.config().cleanup() {
        // 3. Prune cache
        ctx.execute(&uv_exec).args(["cache", "prune"]).status_checked()?;
    }

    Ok(())
}

/// Involve `zvm upgrade` to update ZVM
pub fn run_zvm(ctx: &ExecutionContext) -> Result<()> {
    let zvm = require("zvm")?;

    print_separator("ZVM");

    ctx.execute(zvm).arg("upgrade").status_checked()
}

pub fn run_bun(ctx: &ExecutionContext) -> Result<()> {
    let bun = require("bun")?;

    print_separator("Bun");

    ctx.execute(bun).arg("upgrade").status_checked()
}

pub fn run_zigup(ctx: &ExecutionContext) -> Result<()> {
    let zigup = require("zigup")?;
    let config = ctx.config();

    print_separator("zigup");

    let mut path_args = Vec::new();
    if let Some(path) = config.zigup_path_link() {
        path_args.push("--path-link".to_owned());
        path_args.push(shellexpand::tilde(path).into_owned());
    }
    if let Some(path) = config.zigup_install_dir() {
        path_args.push("--install-dir".to_owned());
        path_args.push(shellexpand::tilde(path).into_owned());
    }

    for zig_version in config.zigup_target_versions() {
        ctx.execute(&zigup)
            .args(&path_args)
            .arg("fetch")
            .arg(&zig_version)
            .status_checked()?;

        if config.zigup_cleanup() {
            ctx.execute(&zigup)
                .args(&path_args)
                .arg("keep")
                .arg(&zig_version)
                .status_checked()?;
        }
    }

    if config.zigup_cleanup() {
        ctx.execute(zigup).args(&path_args).arg("clean").status_checked()?;
    }

    Ok(())
}

pub fn run_jetbrains_toolbox(ctx: &ExecutionContext) -> Result<()> {
    let installation = find_jetbrains_toolbox();
    match installation {
        Err(FindError::NotFound) => {
            // Skip
            Err(SkipStep(format!("{}", t!("No JetBrains Toolbox installation found"))).into())
        }
        Err(FindError::UnsupportedOS(os)) => {
            // Skip
            Err(SkipStep(format!("{}", t!("Unsupported operating system {os}", os = os))).into())
        }
        Err(e) => {
            // Unexpected error
            println!(
                "{}",
                t!("jetbrains-toolbox-updater encountered an unexpected error during finding:")
            );
            println!("{e:?}");
            Err(StepFailed.into())
        }
        Ok(installation) => {
            print_separator("JetBrains Toolbox");

            if ctx.run_type().dry() {
                println!("Dry running jetbrains-toolbox-updater");
                return Ok(());
            }

            match update_jetbrains_toolbox(installation) {
                Err(e) => {
                    // Unexpected error
                    println!(
                        "{}",
                        t!("jetbrains-toolbox-updater encountered an unexpected error during updating:")
                    );
                    println!("{e:?}");
                    Err(StepFailed.into())
                }
                Ok(()) => Ok(()),
            }
        }
    }
}

fn run_jetbrains_ide_generic<const IS_JETBRAINS: bool>(ctx: &ExecutionContext, bin: PathBuf, name: &str) -> Result<()> {
    let prefix = if IS_JETBRAINS { "JetBrains " } else { "" };
    print_separator(format!("{prefix}{name} plugins"));

    // The `update` command is undocumented, but tested on all of the below.
    let output = ctx.execute(&bin).arg("update").output()?;
    let output = match output {
        ExecutorOutput::Dry => return Ok(()),
        ExecutorOutput::Wet(output) => output,
    };
    // Write the output which we swallowed in all cases
    std::io::stdout().lock().write_all(&output.stdout).unwrap();
    std::io::stderr().lock().write_all(&output.stderr).unwrap();

    let stdout = String::from_utf8(output.stdout.clone()).wrap_err("Expected valid UTF-8 output")?;

    // "Only one instance of RustRover can be run at a time."
    if stdout.contains("Only one instance of ") && stdout.contains(" can be run at a time.") {
        // It's always paired with status code 1
        let status_code = output
            .status
            .code()
            .ok_or_eyre("Failed to get status code; was killed with signal")?;
        if status_code != 1 {
            return Err(eyre!("Expected status code 1 ('Only one instance of <IDE> can be run at a time.'), but found status code {}. Output: {output:?}", status_code));
        }
        // Don't crash, but don't be silent either
        warn!("{name} is already running, can't update it now.");
        Err(SkipStep(format!("{name} is already running, can't update it now.")).into())
    } else if !output.status.success() {
        // Unknown failure
        Err(eyre!("Running `{bin:?} update` failed. Output: {output:?}"))
    } else {
        // Success. Output was already written above
        Ok(())
    }
}

fn run_jetbrains_ide(ctx: &ExecutionContext, bin: PathBuf, name: &str) -> Result<()> {
    run_jetbrains_ide_generic::<true>(ctx, bin, name)
}

pub fn run_android_studio(ctx: &ExecutionContext) -> Result<()> {
    // We don't use `run_jetbrains_ide` here because that would print "JetBrains Android Studio",
    //  which is incorrect as Android Studio is made by Google. Just "Android Studio" is fine.
    run_jetbrains_ide_generic::<false>(
        ctx,
        require_one([
            "studio",
            "android-studio",
            "android-studio-beta",
            "android-studio-canary",
        ])?,
        "Android Studio",
    )
}

pub fn run_jetbrains_aqua(ctx: &ExecutionContext) -> Result<()> {
    run_jetbrains_ide(ctx, Aqua::get(ctx)?.jetbrains_aqua()?, "Aqua")
}

pub fn run_jetbrains_clion(ctx: &ExecutionContext) -> Result<()> {
    run_jetbrains_ide(ctx, require_one(["clion", "clion-eap"])?, "CLion")
}

pub fn run_jetbrains_datagrip(ctx: &ExecutionContext) -> Result<()> {
    run_jetbrains_ide(ctx, require_one(["datagrip", "datagrip-eap"])?, "DataGrip")
}

pub fn run_jetbrains_dataspell(ctx: &ExecutionContext) -> Result<()> {
    run_jetbrains_ide(ctx, require_one(["dataspell", "dataspell-eap"])?, "DataSpell")
}

pub fn run_jetbrains_gateway(ctx: &ExecutionContext) -> Result<()> {
    run_jetbrains_ide(
        ctx,
        require_one(["gateway", "jetbrains-gateway", "jetbrains-gateway-eap"])?,
        "Gateway",
    )
}

pub fn run_jetbrains_goland(ctx: &ExecutionContext) -> Result<()> {
    run_jetbrains_ide(ctx, require_one(["goland", "goland-eap"])?, "Goland")
}

pub fn run_jetbrains_idea(ctx: &ExecutionContext) -> Result<()> {
    run_jetbrains_ide(
        ctx,
        require_one([
            "idea",
            "intellij-idea-ultimate-edition",
            "intellij-idea-community-edition",
        ])?,
        "IntelliJ IDEA",
    )
}

pub fn run_jetbrains_mps(ctx: &ExecutionContext) -> Result<()> {
    run_jetbrains_ide(ctx, require_one(["mps", "jetbrains-mps"])?, "MPS")
}

pub fn run_jetbrains_phpstorm(ctx: &ExecutionContext) -> Result<()> {
    run_jetbrains_ide(ctx, require("phpstorm")?, "PhpStorm")
}

pub fn run_jetbrains_pycharm(ctx: &ExecutionContext) -> Result<()> {
    run_jetbrains_ide(
        ctx,
        require_one(["pycharm", "pycharm-professional", "pycharm-eap"])?,
        "PyCharm",
    )
}

pub fn run_jetbrains_rider(ctx: &ExecutionContext) -> Result<()> {
    run_jetbrains_ide(ctx, require_one(["rider", "rider-eap"])?, "Rider")
}

pub fn run_jetbrains_rubymine(ctx: &ExecutionContext) -> Result<()> {
    run_jetbrains_ide(
        ctx,
        require_one(["rubymine", "jetbrains-rubymine", "rubymine-eap"])?,
        "RubyMine",
    )
}

pub fn run_jetbrains_rustrover(ctx: &ExecutionContext) -> Result<()> {
    run_jetbrains_ide(ctx, require_one(["rustrover", "rustrover-eap"])?, "RustRover")
}

pub fn run_jetbrains_webstorm(ctx: &ExecutionContext) -> Result<()> {
    run_jetbrains_ide(ctx, require_one(["webstorm", "webstorm-eap"])?, "WebStorm")
}

pub fn run_yazi(ctx: &ExecutionContext) -> Result<()> {
    let ya = require("ya")?;

    print_separator("Yazi packages");

    ctx.execute(ya).args(["pkg", "upgrade"]).status_checked()
}

<<<<<<< HEAD
pub fn run_falconf(ctx: &ExecutionContext) -> Result<()> {
    let falconf = require("falconf")?;

    print_separator("falconf sync");

    ctx.execute(falconf).arg("sync").status_checked()
=======
#[derive(Deserialize)]
struct TypstInfo {
    build: TypstBuild,
}

#[derive(Deserialize)]
struct TypstBuild {
    settings: TypstSettings,
}

#[derive(Deserialize)]
#[serde(rename_all = "kebab-case")]
struct TypstSettings {
    self_update: bool,
}

pub fn run_typst(ctx: &ExecutionContext) -> Result<()> {
    let typst = require("typst")?;

    let raw_info = ctx
        .execute(&typst)
        .args(["info", "-f", "json"])
        .output_checked_utf8()?
        .stdout;
    let info: TypstInfo = serde_json::from_str(&raw_info).wrap_err_with(|| {
        output_changed_message!(
            "typst info -f json",
            "json output invalid or does not contain .build.settings.self-update"
        )
    })?;
    if !info.build.settings.self_update {
        return Err(SkipStep("This build of typst does not have self-update enabled".to_string()).into());
    }

    print_separator("Typst");

    ctx.execute(typst).args(["update"]).status_checked()
>>>>>>> b61886f0
}<|MERGE_RESOLUTION|>--- conflicted
+++ resolved
@@ -1790,14 +1790,6 @@
     ctx.execute(ya).args(["pkg", "upgrade"]).status_checked()
 }
 
-<<<<<<< HEAD
-pub fn run_falconf(ctx: &ExecutionContext) -> Result<()> {
-    let falconf = require("falconf")?;
-
-    print_separator("falconf sync");
-
-    ctx.execute(falconf).arg("sync").status_checked()
-=======
 #[derive(Deserialize)]
 struct TypstInfo {
     build: TypstBuild,
@@ -1835,5 +1827,12 @@
     print_separator("Typst");
 
     ctx.execute(typst).args(["update"]).status_checked()
->>>>>>> b61886f0
-}+}
+
+pub fn run_falconf(ctx: &ExecutionContext) -> Result<()> {
+    let falconf = require("falconf")?;
+
+    print_separator("falconf sync");
+
+    ctx.execute(falconf).arg("sync").status_checked()
+}
