use color_eyre::eyre::Context;
use color_eyre::eyre::Result;
use color_eyre::eyre::{eyre, OptionExt};
use jetbrains_toolbox_updater::{find_jetbrains_toolbox, update_jetbrains_toolbox, FindError};
use regex::bytes::Regex;
use rust_i18n::t;
use semver::Version;
use std::ffi::OsString;
use std::iter::once;
use std::path::PathBuf;
use std::process::Command;
use std::sync::LazyLock;
use std::{env, path::Path};
use std::{fs, io::Write};
use tempfile::tempfile_in;
use tracing::{debug, error, warn};

use crate::command::{CommandExt, Utf8Output};
use crate::execution_context::ExecutionContext;
use crate::executor::ExecutorOutput;
use crate::output_changed_message;
use crate::step::Step;
use crate::sudo::SudoExecuteOpts;
use crate::terminal::{print_separator, shell};
use crate::utils::{check_is_python_2_or_shim, require, require_one, require_option, which, PathExt};
use crate::HOME_DIR;
use crate::{
    error::{SkipStep, StepFailed, TopgradeError},
    terminal::print_warning,
};

#[cfg(target_os = "linux")]
pub fn is_wsl() -> Result<bool> {
    let output = Command::new("uname").arg("-r").output_checked_utf8()?.stdout;
    debug!("Uname output: {}", output);
    Ok(output.contains("microsoft"))
}

#[cfg(not(target_os = "linux"))]
pub fn is_wsl() -> Result<bool> {
    Ok(false)
}

pub fn run_cargo_update(ctx: &ExecutionContext) -> Result<()> {
    let cargo_dir = env::var_os("CARGO_HOME")
        .map_or_else(|| HOME_DIR.join(".cargo"), PathBuf::from)
        .require()?;
    require("cargo").or_else(|_| {
        require_option(
            cargo_dir.join("bin/cargo").if_exists(),
            String::from("No cargo detected"),
        )
    })?;

    let toml_file = cargo_dir.join(".crates.toml").require()?;

    if fs::metadata(&toml_file)?.len() == 0 {
        return Err(SkipStep(format!("{} exists but empty", &toml_file.display())).into());
    }

    print_separator("Cargo");
    let cargo_update = require("cargo-install-update")
        .ok()
        .or_else(|| cargo_dir.join("bin/cargo-install-update").if_exists());

    let Some(cargo_update) = cargo_update else {
        let message = String::from("cargo-update isn't installed so Topgrade can't upgrade cargo packages.\nInstall cargo-update by running `cargo install cargo-update`");
        print_warning(&message);
        return Err(SkipStep(message).into());
    };

    ctx.execute(cargo_update)
        .args(["install-update", "--git", "--all"])
        .status_checked()?;

    if ctx.config().cleanup() {
        let cargo_cache = require("cargo-cache")
            .ok()
            .or_else(|| cargo_dir.join("bin/cargo-cache").if_exists());
        if let Some(e) = cargo_cache {
            ctx.execute(e).args(["-a"]).status_checked()?;
        } else {
            let message = String::from("cargo-cache isn't installed so Topgrade can't cleanup cargo packages.\nInstall cargo-cache by running `cargo install cargo-cache`");
            print_warning(message);
        }
    }

    Ok(())
}

pub fn run_flutter_upgrade(ctx: &ExecutionContext) -> Result<()> {
    let flutter = require("flutter")?;

    print_separator("Flutter");
    ctx.execute(flutter).arg("upgrade").status_checked()
}

pub fn run_gem(ctx: &ExecutionContext) -> Result<()> {
    let gem = require("gem")?;
    HOME_DIR.join(".gem").require()?;

    print_separator("Gems");

    let mut command = ctx.execute(gem);
    command.arg("update");

    if env::var_os("RBENV_SHELL").is_none() {
        debug!("Detected rbenv. Avoiding --user-install");
        command.arg("--user-install");
    }

    command.status_checked()
}

pub fn run_rubygems(ctx: &ExecutionContext) -> Result<()> {
    HOME_DIR.join(".gem").require()?;
    let gem = require("gem")?;

    print_separator("RubyGems");
    let gem_path_str = gem.as_os_str();
    if gem_path_str.to_str().unwrap().contains("asdf")
        || gem_path_str.to_str().unwrap().contains("mise")
        || gem_path_str.to_str().unwrap().contains(".rbenv")
        || gem_path_str.to_str().unwrap().contains(".rvm")
    {
        ctx.execute(gem).args(["update", "--system"]).status_checked()?;
    } else {
        let sudo = ctx.require_sudo()?;
        if !Path::new("/usr/lib/ruby/vendor_ruby/rubygems/defaults/operating_system.rb").exists() {
            sudo.execute_opts(ctx, &gem, SudoExecuteOpts::new().preserve_env().set_home())?
                .args(["update", "--system"])
                .status_checked()?;
        }
    }

    Ok(())
}

pub fn run_haxelib_update(ctx: &ExecutionContext) -> Result<()> {
    let haxelib = require("haxelib")?;

    let haxelib_dir =
        PathBuf::from(std::str::from_utf8(&Command::new(&haxelib).arg("config").output_checked()?.stdout)?.trim())
            .require()?;

    let directory_writable = tempfile_in(&haxelib_dir).is_ok();
    debug!("{:?} writable: {}", haxelib_dir, directory_writable);

    print_separator("haxelib");

    let mut command = if directory_writable {
        ctx.execute(&haxelib)
    } else {
        let sudo = ctx.require_sudo()?;
        sudo.execute(ctx, &haxelib)?
    };

    command.arg("update").status_checked()
}

pub fn run_sheldon(ctx: &ExecutionContext) -> Result<()> {
    let sheldon = require("sheldon")?;

    print_separator("Sheldon");

    ctx.execute(sheldon).args(["lock", "--update"]).status_checked()
}

pub fn run_fossil(ctx: &ExecutionContext) -> Result<()> {
    let fossil = require("fossil")?;

    print_separator("Fossil");

    ctx.execute(fossil).args(["all", "sync"]).status_checked()
}

pub fn run_micro(ctx: &ExecutionContext) -> Result<()> {
    let micro = require("micro")?;

    print_separator("micro");

    let stdout = ctx
        .execute(micro)
        .args(["-plugin", "update"])
        .output_checked_utf8()?
        .stdout;
    std::io::stdout().write_all(stdout.as_bytes())?;

    if stdout.contains("Nothing to install / update") || stdout.contains("One or more plugins installed") {
        Ok(())
    } else {
        Err(eyre!("micro output does not indicate success: {}", stdout))
    }
}

#[cfg(not(any(
    target_os = "freebsd",
    target_os = "openbsd",
    target_os = "netbsd",
    target_os = "dragonfly"
)))]
pub fn run_apm(ctx: &ExecutionContext) -> Result<()> {
    let apm = require("apm")?;

    print_separator("Atom Package Manager");

    ctx.execute(apm).args(["upgrade", "--confirm=false"]).status_checked()
}

enum Aqua {
    JetBrainsAqua(PathBuf),
    AquaCLI(PathBuf),
}

impl Aqua {
    fn aqua_cli(self) -> Result<PathBuf> {
        match self {
            Aqua::AquaCLI(aqua) => Ok(aqua),
            Aqua::JetBrainsAqua(_) => {
                Err(SkipStep("Command `aqua` probably points to JetBrains Aqua".to_string()).into())
            }
        }
    }

    fn jetbrains_aqua(self) -> Result<PathBuf> {
        match self {
            Aqua::JetBrainsAqua(path) => Ok(path),
            Aqua::AquaCLI(_) => Err(SkipStep("Command `aqua` probably points to Aqua CLI".to_string()).into()),
        }
    }
}

fn get_aqua(ctx: &ExecutionContext) -> Result<Aqua> {
    let aqua = require("aqua")?;

    // Check if `aqua --help` mentions "aqua". JetBrains Aqua does not, Aqua CLI does.
    let output = ctx.execute(&aqua).arg("--help").output_checked()?;

    if String::from_utf8(output.stdout)?.contains("aqua") {
        debug!("Detected `aqua` as Aqua CLI");
        Ok(Aqua::AquaCLI(aqua))
    } else {
        debug!("Detected `aqua` as JetBrains Aqua");
        Ok(Aqua::JetBrainsAqua(aqua))
    }
}

pub fn run_aqua(ctx: &ExecutionContext) -> Result<()> {
    let aqua = get_aqua(ctx)?.aqua_cli()?;

    print_separator("Aqua");
    if ctx.run_type().dry() {
        println!("{}", t!("Updating aqua ..."));
        println!("{}", t!("Updating aqua installed cli tools ..."));
        Ok(())
    } else {
        ctx.execute(&aqua).arg("update-aqua").status_checked()?;
        ctx.execute(&aqua).arg("update").status_checked()
    }
}

pub fn run_rustup(ctx: &ExecutionContext) -> Result<()> {
    let rustup = require("rustup")?;

    print_separator("rustup");
<<<<<<< HEAD

    ctx.run_type()
        .execute(rustup)
        .arg("update")
        .args(ctx.config().rustup_channels())
        .status_checked()
=======
    ctx.execute(rustup).arg("update").status_checked()
>>>>>>> 29b05fa5
}

pub fn run_rye(ctx: &ExecutionContext) -> Result<()> {
    let rye = require("rye")?;

    print_separator("Rye");
    ctx.execute(rye).args(["self", "update"]).status_checked()
}

pub fn run_elan(ctx: &ExecutionContext) -> Result<()> {
    let elan = require("elan")?;

    print_separator("elan");

    let disabled_error_msg = "self-update is disabled";
    let executor_output = ctx.execute(&elan).args(["self", "update"]).output()?;
    match executor_output {
        ExecutorOutput::Wet(command_output) => {
            if command_output.status.success() {
                // Flush the captured output
                std::io::stdout().lock().write_all(&command_output.stdout).unwrap();
                std::io::stderr().lock().write_all(&command_output.stderr).unwrap();
            } else {
                let stderr_as_str = std::str::from_utf8(&command_output.stderr).unwrap();
                if stderr_as_str.contains(disabled_error_msg) {
                    // `elan` is externally managed, we cannot do the update. Users
                    // won't see any error message because Topgrade captures them
                    // all.
                } else {
                    // `elan` is NOT externally managed, `elan self update` can
                    // be performed, but the invocation failed, so we report the
                    // error to the user and error out.
                    std::io::stdout().lock().write_all(&command_output.stdout).unwrap();
                    std::io::stderr().lock().write_all(&command_output.stderr).unwrap();

                    return Err(StepFailed.into());
                }
            }
        }
        ExecutorOutput::Dry => { /* nothing needed because in a dry run */ }
    }

    ctx.execute(&elan).arg("update").status_checked()
}

pub fn run_juliaup(ctx: &ExecutionContext) -> Result<()> {
    let juliaup = require("juliaup")?;

    print_separator("juliaup");

    if juliaup.canonicalize()?.is_descendant_of(&HOME_DIR) {
        ctx.execute(&juliaup).args(["self", "update"]).status_checked()?;
    }

    ctx.execute(&juliaup).arg("update").status_checked()?;

    if ctx.config().cleanup() {
        ctx.execute(&juliaup).arg("gc").status_checked()?;
    }

    Ok(())
}

pub fn run_choosenim(ctx: &ExecutionContext) -> Result<()> {
    let choosenim = require("choosenim")?;

    print_separator("choosenim");

    ctx.execute(&choosenim).args(["update", "self"]).status_checked()?;
    ctx.execute(&choosenim).args(["update", "stable"]).status_checked()
}

pub fn run_krew_upgrade(ctx: &ExecutionContext) -> Result<()> {
    let krew = require("kubectl-krew")?;

    print_separator("Krew");

    ctx.execute(krew).args(["upgrade"]).status_checked()
}

pub fn run_gcloud_components_update(ctx: &ExecutionContext) -> Result<()> {
    let gcloud = require("gcloud")?;

    if gcloud.starts_with("/snap") {
        return Ok(());
    }

    print_separator("gcloud");

    let output = ctx
        .execute(&gcloud)
        .args(["components", "update", "--quiet"])
        .output()?;

    let output = match output {
        ExecutorOutput::Wet(wet) => wet,
        ExecutorOutput::Dry => return Ok(()),
    };

    // When `gcloud` is installed via `apt`, the components update via `apt` as well
    let stderr = String::from_utf8(output.stderr)?;
    if stderr.contains("You cannot perform this action because the Google Cloud CLI component manager")
        && stderr.contains("is disabled for this installation")
    {
        return Err(
            SkipStep("The Google Cloud CLI component manager is disabled for this installation".to_string()).into(),
        );
    }

    // Flush captured output
    std::io::stdout().write_all(&output.stdout)?;
    std::io::stderr().write_all(stderr.as_bytes())?;

    if !output.status.success() {
        return Err(eyre!("gcloud component update failed"));
    }

    Ok(())
}

pub fn run_jetpack(ctx: &ExecutionContext) -> Result<()> {
    let jetpack = require("jetpack")?;

    print_separator("Jetpack");

    ctx.execute(jetpack).args(["global", "update"]).status_checked()
}

pub fn run_rtcl(ctx: &ExecutionContext) -> Result<()> {
    let rupdate = require("rupdate")?;

    print_separator("rtcl");

    ctx.execute(rupdate).status_checked()
}

pub fn run_opam_update(ctx: &ExecutionContext) -> Result<()> {
    let opam = require("opam")?;

    print_separator("OCaml Package Manager");

    ctx.execute(&opam).arg("update").status_checked()?;

    let mut command = ctx.execute(&opam);
    command.arg("upgrade");
    if ctx.config().yes(Step::Opam) {
        command.arg("--yes");
    }
    command.status_checked()?;

    if ctx.config().cleanup() {
        ctx.execute(&opam).arg("clean").status_checked()?;
    }

    Ok(())
}

pub fn run_vcpkg_update(ctx: &ExecutionContext) -> Result<()> {
    let vcpkg = require("vcpkg")?;
    print_separator("vcpkg");

    #[cfg(unix)]
    let is_root_install = !&vcpkg.starts_with("/home");

    #[cfg(not(unix))]
    let is_root_install = false;

    let mut command = if is_root_install {
        ctx.execute(&vcpkg)
    } else {
        let sudo = ctx.require_sudo()?;
        sudo.execute(ctx, &vcpkg)?
    };

    command.args(["upgrade", "--no-dry-run"]).status_checked()
}

/// This functions runs for both VSCode and VSCodium, as most of the process is the same for both.
fn run_vscode_compatible<const VSCODIUM: bool>(ctx: &ExecutionContext) -> Result<()> {
    // Calling VSCode/VSCodium in WSL may install a server instead of updating extensions (https://github.com/topgrade-rs/topgrade/issues/594#issuecomment-1782157367)
    if is_wsl()? {
        return Err(SkipStep(String::from("Should not run in WSL")).into());
    }

    let name = if VSCODIUM { "VSCodium" } else { "VSCode" };
    let bin_name = if VSCODIUM { "codium" } else { "code" };
    let bin = require(bin_name)?;

    // VSCode has update command only since 1.86 version ("january 2024" update), disable the update for prior versions
    // Use command `code --version` which returns 3 lines: version, git commit, instruction set. We parse only the first one
    //
    // This should apply to VSCodium as well.
    let version: Result<Version> = match Command::new(&bin)
        .arg("--version")
        .output_checked_utf8()?
        .stdout
        .lines()
        .next()
    {
        Some(item) => {
            // Strip leading zeroes because `semver` does not allow them, but VSCodium uses them sometimes.
            //  This is not the case for VSCode, but just in case, and it can't really cause any issues.
            let item = item
                .split('.')
                .map(|s| if s == "0" { "0" } else { s.trim_start_matches('0') })
                .collect::<Vec<_>>()
                .join(".");
            Version::parse(&item).map_err(std::convert::Into::into)
        }
        None => {
            return Err(eyre!(output_changed_message!(
                &format!("{bin_name} --version"),
                "No first line"
            )))
        }
    };

    // Raise any errors in parsing the version
    //  The benefit of handling VSCodium versions so old that the version format is something
    //  unexpected is outweighed by the benefit of failing fast on new breaking versions
    let version =
        version.wrap_err_with(|| output_changed_message!(&format!("{bin_name} --version"), "Invalid version"))?;
    debug!("Detected {name} version as: {version}");

    if version < Version::new(1, 86, 0) {
        return Err(SkipStep(format!("Too old {name} version to have update extensions command")).into());
    }

    print_separator(if VSCODIUM {
        "VSCodium extensions"
    } else {
        "Visual Studio Code extensions"
    });

    let mut cmd = ctx.execute(bin);
    // If its VSCode (not VSCodium)
    if !VSCODIUM {
        // And we have configured use of a profile
        if let Some(profile) = ctx.config().vscode_profile() {
            // Add the profile argument
            cmd.arg("--profile").arg(profile);
        }
    }

    cmd.arg("--update-extensions").status_checked()
}

/// Make VSCodium a separate step because:
///
/// 1. Users could use both VSCode and VSCodium
/// 2. Just in case, VSCodium could have incompatible changes with VSCode
pub fn run_vscodium_extensions_update(ctx: &ExecutionContext) -> Result<()> {
    run_vscode_compatible::<true>(ctx)
}

pub fn run_vscode_extensions_update(ctx: &ExecutionContext) -> Result<()> {
    run_vscode_compatible::<false>(ctx)
}

pub fn run_pipx_update(ctx: &ExecutionContext) -> Result<()> {
    let pipx = require("pipx")?;
    print_separator("pipx");

    let mut command_args = vec!["upgrade-all", "--include-injected"];

    // pipx version 1.4.0 introduced a new command argument `pipx upgrade-all --quiet`
    // (see https://pipx.pypa.io/stable/docs/#pipx-upgrade-all)
    let version_str = Command::new(&pipx)
        .args(["--version"])
        .output_checked_utf8()
        .map(|s| s.stdout.trim().to_owned());
    let version = Version::parse(&version_str?);
    if matches!(version, Ok(version) if version >= Version::new(1, 4, 0)) {
        command_args.push("--quiet");
    }

    ctx.execute(pipx).args(command_args).status_checked()
}

pub fn run_pipxu_update(ctx: &ExecutionContext) -> Result<()> {
    let pipxu = require("pipxu")?;
    print_separator("pipxu");

    ctx.execute(pipxu).args(["upgrade", "--all"]).status_checked()
}

pub fn run_conda_update(ctx: &ExecutionContext) -> Result<()> {
    let conda = require("conda")?;

    let output = Command::new(&conda)
        .args(["config", "--show", "auto_activate_base"])
        .output_checked_utf8()?;
    debug!("Conda output: {}", output.stdout);
    if output.stdout.contains("False") {
        return Err(SkipStep("auto_activate_base is set to False".to_string()).into());
    }

    print_separator("Conda");

    // Update named environments, starting with the always-present "base"
    let base_env_name = "base".to_string();
    let addl_env_names = ctx.config().conda_env_names().into_iter().flatten();
    let env_names = once(&base_env_name).chain(addl_env_names);

    for env_name in env_names {
        let mut command = ctx.execute(&conda);
        command.args(["update", "--all", "-n", env_name]);
        if ctx.config().yes(Step::Conda) {
            command.arg("--yes");
        }
        command.status_checked()?;
    }

    // Update any environments given by path
    if let Some(env_paths) = ctx.config().conda_env_paths() {
        for env_path in env_paths.iter() {
            let mut command = ctx.execute(&conda);
            command.args(["update", "--all", "-p", env_path]);
            if ctx.config().yes(Step::Conda) {
                command.arg("--yes");
            }
            command.status_checked()?;
        }
    }

    // Cleanup (conda clean) is global (not tied to a particular environment)
    if ctx.config().cleanup() {
        let mut command = ctx.execute(conda);
        command.args(["clean", "--all"]);
        if ctx.config().yes(Step::Conda) {
            command.arg("--yes");
        }
        command.status_checked()?;
    }

    Ok(())
}

pub fn run_pixi_update(ctx: &ExecutionContext) -> Result<()> {
    let pixi = require("pixi")?;
    print_separator("Pixi");

    // Check if `pixi --help` mentions self-update, if yes, self-update must be enabled.
    // pixi self-update --help works regardless of whether the feature is enabled.
    let top_level_help_output = ctx.execute(&pixi).arg("--help").output_checked_utf8()?;

    if top_level_help_output.stdout.contains("self-update") {
        let self_update_help_output = ctx
            .execute(&pixi)
            .args(["self-update", "--help"])
            .output_checked_utf8()?;
        let mut cmd = ctx.execute(&pixi);
        cmd.arg("self-update");
        // check if help mentions --no-release-note to check if it is supported
        if self_update_help_output.stdout.contains("--no-release-note") && !ctx.config().show_pixi_release_notes() {
            cmd.arg("--no-release-note");
        }
        cmd.status_checked()?;
    }

    ctx.execute(&pixi).args(["global", "update"]).status_checked()
}

pub fn run_mamba_update(ctx: &ExecutionContext) -> Result<()> {
    let mamba = require("mamba")?;

    print_separator("Mamba");

    let mut command = ctx.execute(&mamba);
    command.args(["update", "--all", "-n", "base"]);
    if ctx.config().yes(Step::Mamba) {
        command.arg("--yes");
    }
    command.status_checked()?;

    if ctx.config().cleanup() {
        let mut command = ctx.execute(&mamba);
        command.args(["clean", "--all"]);
        if ctx.config().yes(Step::Mamba) {
            command.arg("--yes");
        }
        command.status_checked()?;
    }

    Ok(())
}

pub fn run_miktex_packages_update(ctx: &ExecutionContext) -> Result<()> {
    let miktex = require("miktex")?;
    print_separator("miktex");

    ctx.execute(miktex).args(["packages", "update"]).status_checked()
}

pub fn run_pip3_update(ctx: &ExecutionContext) -> Result<()> {
    let py = require("python").and_then(check_is_python_2_or_shim);
    let py3 = require("python3").and_then(check_is_python_2_or_shim);

    let python3 = match (py, py3) {
        // prefer `python` if it is available and is a valid Python 3.
        (Ok(py), _) => py,
        (Err(_), Ok(py3)) => py3,
        (Err(py_err), Err(py3_err)) => {
            return Err(SkipStep(format!("Skip due to following reasons: {py_err} {py3_err}")).into());
        }
    };

    Command::new(&python3)
        .args(["-m", "pip"])
        .output_checked_utf8()
        .map_err(|_| SkipStep("pip does not exist".to_string()))?;

    let check_extern_managed_script = "import sysconfig; from os import path; print('Y') if path.isfile(path.join(sysconfig.get_path('stdlib'), 'EXTERNALLY-MANAGED')) else print('N')";
    let output = Command::new(&python3)
        .args(["-c", check_extern_managed_script])
        .output_checked_utf8()?;
    let stdout = output.stdout.trim();
    let extern_managed = match stdout {
        "N" => false,
        "Y" => true,
        _ => unreachable!("unexpected output from `check_extern_managed_script`"),
    };

    let allow_break_sys_pkg = match Command::new(&python3)
        .args(["-m", "pip", "config", "get", "global.break-system-packages"])
        .output_checked_utf8()
    {
        Ok(output) => {
            let stdout = output.stdout.trim();
            stdout.parse::<bool>().wrap_err_with(|| {
                output_changed_message!(
                    "pip config get global.break-system-packages",
                    "unexpected output that is not `true` or `false`"
                )
            })?
        }
        // it can fail because this key may not be set
        //
        // ```sh
        // $ pip --version
        // pip 23.0.1 from /usr/lib/python3/dist-packages/pip (python 3.11)
        //
        // $ pip config get global.break-system-packages
        // ERROR: No such key - global.break-system-packages
        //
        // $ echo $?
        // 1
        // ```
        Err(_) => false,
    };

    debug!("pip3 externally managed: {} ", extern_managed);
    debug!("pip3 global.break-system-packages: {}", allow_break_sys_pkg);

    // Even though pip3 is externally managed, we should still update it if
    // `global.break-system-packages` is true.
    if extern_managed && !allow_break_sys_pkg {
        return Err(SkipStep(
            "Skip pip3 update as it is externally managed and global.break-system-packages is not true".to_string(),
        )
        .into());
    }

    print_separator("pip3");
    if env::var("VIRTUAL_ENV").is_ok() {
        print_warning("This step is skipped when running inside a virtual environment");
        return Err(SkipStep("Does not run inside a virtual environment".to_string()).into());
    }

    ctx.execute(&python3)
        .args(["-m", "pip", "install", "--upgrade", "--user", "pip"])
        .status_checked()
}

pub fn run_pip_review_update(ctx: &ExecutionContext) -> Result<()> {
    let pip_review = require("pip-review")?;

    print_separator("pip-review");

    if !ctx.config().enable_pip_review() {
        print_warning(
            "Pip-review is disabled by default. Enable it by setting enable_pip_review=true in the configuration.",
        );
        return Err(SkipStep(String::from("Pip-review is disabled by default")).into());
    }
    ctx.execute(pip_review).arg("--auto").status_checked_with_codes(&[1])?;

    Ok(())
}

pub fn run_pip_review_local_update(ctx: &ExecutionContext) -> Result<()> {
    let pip_review = require("pip-review")?;

    print_separator("pip-review (local)");

    if !ctx.config().enable_pip_review_local() {
        print_warning(
            "Pip-review (local) is disabled by default. Enable it by setting enable_pip_review_local=true in the configuration.",
        );
        return Err(SkipStep(String::from("Pip-review (local) is disabled by default")).into());
    }
    ctx.execute(pip_review)
        .arg("--local")
        .arg("--auto")
        .status_checked_with_codes(&[1])?;

    Ok(())
}

pub fn run_pipupgrade_update(ctx: &ExecutionContext) -> Result<()> {
    let pipupgrade = require("pipupgrade")?;

    print_separator("Pipupgrade");
    if !ctx.config().enable_pipupgrade() {
        print_warning(
            "Pipupgrade is disabled by default. Enable it by setting enable_pipupgrade=true in the configuration.",
        );
        return Err(SkipStep(String::from("Pipupgrade is disabled by default")).into());
    }
    ctx.execute(pipupgrade)
        .args(ctx.config().pipupgrade_arguments().split_whitespace())
        .status_checked()?;

    Ok(())
}

pub fn run_stack_update(ctx: &ExecutionContext) -> Result<()> {
    if require("ghcup").is_ok() {
        // `ghcup` is present and probably(?) being used to install `stack`.
        // Don't upgrade `stack`, let `ghcup` handle it. Per `ghcup install stack`:
        // !!! Additionally, you should upgrade stack only through ghcup and not use 'stack upgrade' !!!
        return Ok(());
    }

    let stack = require("stack")?;
    print_separator("stack");

    ctx.execute(stack).arg("upgrade").status_checked()
}

pub fn run_ghcup_update(ctx: &ExecutionContext) -> Result<()> {
    let ghcup = require("ghcup")?;
    print_separator("ghcup");

    ctx.execute(ghcup).arg("upgrade").status_checked()
}

pub fn run_tlmgr_update(ctx: &ExecutionContext) -> Result<()> {
    cfg_if::cfg_if! {
        if #[cfg(any(target_os = "linux", target_os = "android"))] {
            if !ctx.config().enable_tlmgr_linux() {
                return Err(SkipStep(String::from("tlmgr must be explicity enabled in the configuration to run in Android/Linux")).into());
            }
        }
    }

    let tlmgr = require("tlmgr")?;
    let kpsewhich = require("kpsewhich")?;
    let tlmgr_directory = {
        let mut d = PathBuf::from(
            &Command::new(kpsewhich)
                .arg("-var-value=SELFAUTOPARENT")
                .output_checked_utf8()?
                .stdout
                .trim(),
        );
        d.push("tlpkg");
        d
    }
    .require()?;

    let directory_writable = tempfile_in(&tlmgr_directory).is_ok();
    debug!("{:?} writable: {}", tlmgr_directory, directory_writable);

    print_separator("TeX Live package manager");

    let mut command = if directory_writable {
        ctx.execute(&tlmgr)
    } else {
        let sudo = ctx.require_sudo()?;
        sudo.execute(ctx, &tlmgr)?
    };
    command.args(["update", "--self", "--all"]);

    command.status_checked()
}

pub fn run_chezmoi_update(ctx: &ExecutionContext) -> Result<()> {
    let chezmoi = require("chezmoi")?;
    HOME_DIR.join(".local/share/chezmoi").require()?;

    print_separator("chezmoi");

    ctx.execute(chezmoi).arg("update").status_checked()
}

pub fn run_myrepos_update(ctx: &ExecutionContext) -> Result<()> {
    let myrepos = require("mr")?;
    HOME_DIR.join(".mrconfig").require()?;

    print_separator("myrepos");

    ctx.execute(&myrepos)
        .arg("--directory")
        .arg(&*HOME_DIR)
        .arg("checkout")
        .status_checked()?;
    ctx.execute(&myrepos)
        .arg("--directory")
        .arg(&*HOME_DIR)
        .arg("update")
        .status_checked()
}

pub fn run_custom_command(name: &str, command: &str, ctx: &ExecutionContext) -> Result<()> {
    print_separator(name);
    let mut exec = ctx.execute(shell());
    #[cfg(unix)]
    let command = if let Some(command) = command.strip_prefix("-i ") {
        exec.arg("-i");
        command
    } else {
        command
    };
    exec.arg("-c").arg(command).status_checked()
}

pub fn run_composer_update(ctx: &ExecutionContext) -> Result<()> {
    let composer = require("composer")?;
    let composer_home = Command::new(&composer)
        .args(["global", "config", "--absolute", "--quiet", "home"])
        .output_checked_utf8()
        .map_err(|e| (SkipStep(t!("Error getting the composer directory: {error}", error = e).to_string())))
        .map(|s| PathBuf::from(s.stdout.trim()))?
        .require()?;

    if !composer_home.is_descendant_of(&HOME_DIR) {
        return Err(SkipStep(
            t!(
                "Composer directory {composer_home} isn't a descendant of the user's home directory",
                composer_home = composer_home.display()
            )
            .to_string(),
        )
        .into());
    }

    print_separator(t!("Composer"));

    if ctx.config().composer_self_update() {
        cfg_if::cfg_if! {
            if #[cfg(unix)] {
                // If self-update fails without sudo then there's probably an update
                let has_update = match ctx.execute(&composer).arg("self-update").output()? {
                    ExecutorOutput::Wet(output) => !output.status.success(),
                    _ => false
                };

                if has_update {
                    let sudo = ctx.require_sudo()?;
                    sudo.execute(ctx, &composer)?
                       .arg("self-update")
                       .status_checked()?;
                }
            } else {
                ctx.execute(&composer).arg("self-update").status_checked()?;
            }
        }
    }

    let output = ctx.execute(&composer).args(["global", "update"]).output()?;
    if let ExecutorOutput::Wet(output) = output {
        let output: Utf8Output = output.try_into()?;
        print!("{}\n{}", output.stdout, output.stderr);
        if output.stdout.contains("valet") || output.stderr.contains("valet") {
            if let Some(valet) = which("valet") {
                ctx.execute(valet).arg("install").status_checked()?;
            }
        }
    }

    Ok(())
}

pub fn run_dotnet_upgrade(ctx: &ExecutionContext) -> Result<()> {
    let dotnet = require("dotnet")?;

    // Skip when the `dotnet tool list` subcommand fails.
    // (This is expected when a dotnet runtime is installed but no SDK.)
    let output = match ctx
        .execute(&dotnet)
        .args(["tool", "list", "--global"])
        // dotnet will print a greeting message on its first run, from this question:
        // https://stackoverflow.com/q/70493706/14092446
        // Setting `DOTNET_NOLOGO` to `true` should disable it
        .env("DOTNET_NOLOGO", "true")
        .output_checked_utf8()
    {
        Ok(output) => output,
        Err(_) => {
            return Err(SkipStep(
                t!("Error running `dotnet tool list`. This is expected when a dotnet runtime is installed but no SDK.")
                    .to_string(),
            )
            .into());
        }
    };

    let mut in_header = true;
    let mut packages = output
        .stdout
        .lines()
        // Skip the header:
        //
        // Package Id      Version      Commands
        // -------------------------------------
        .skip_while(|line| {
            // The .NET SDK respects locale, so the header can be printed
            // in languages other than English. The separator should hopefully
            // always be at least 10 -'s long.
            if in_header && line.starts_with("----------") {
                in_header = false;
                true
            } else {
                in_header
            }
        })
        .filter(|line| !line.is_empty())
        .peekable();

    if packages.peek().is_none() {
        return Err(SkipStep(t!("No dotnet global tools installed").to_string()).into());
    }

    print_separator(".NET");

    for package in packages {
        let package_name = package.split_whitespace().next().unwrap();
        ctx.execute(&dotnet)
            .args(["tool", "update", package_name, "--global"])
            .status_checked()
            .with_context(|| format!("Failed to update .NET package {package_name:?}"))?;
    }

    Ok(())
}

pub fn run_powershell(ctx: &ExecutionContext) -> Result<()> {
    let powershell = ctx.require_powershell()?;

    print_separator(t!("Powershell Modules Update"));

    powershell.update_modules(ctx)
}

enum Hx {
    Helix(PathBuf),
    HxHexdump,
}

impl Hx {
    fn helix(self) -> Result<PathBuf> {
        match self {
            Hx::Helix(hx) => Ok(hx),
            Hx::HxHexdump => {
                Err(SkipStep("Command `hx` probably points to hx (hexdump alternative)".to_string()).into())
            }
        }
    }
}

fn get_hx(ctx: &ExecutionContext) -> Result<Hx> {
    let hx = require("hx")?;

    // Check if `hx --help` mentions "helix". Helix does, hx (hexdump alternative) doesn't.
    let output = ctx.execute(&hx).arg("--help").output_checked()?;

    if String::from_utf8(output.stdout)?.contains("helix") {
        debug!("Detected `hx` as Helix");
        Ok(Hx::Helix(hx))
    } else {
        debug!("Detected `hx` as hx (hexdump alternative)");
        Ok(Hx::HxHexdump)
    }
}

pub fn run_helix_grammars(ctx: &ExecutionContext) -> Result<()> {
    let helix = require("helix").or(get_hx(ctx)?.helix())?;

    print_separator("Helix");

    ctx.execute(&helix)
        .args(["--grammar", "fetch"])
        .status_checked()
        .with_context(|| "Failed to download helix grammars!")?;

    ctx.execute(&helix)
        .args(["--grammar", "build"])
        .status_checked()
        .with_context(|| "Failed to build helix grammars!")?;

    Ok(())
}

pub fn run_raco_update(ctx: &ExecutionContext) -> Result<()> {
    let raco = require("raco")?;

    print_separator(t!("Racket Package Manager"));

    ctx.execute(raco).args(["pkg", "update", "--all"]).status_checked()
}

pub fn bin_update(ctx: &ExecutionContext) -> Result<()> {
    let bin = require("bin")?;

    print_separator("Bin");
    ctx.execute(bin).arg("update").status_checked()
}

pub fn spicetify_upgrade(ctx: &ExecutionContext) -> Result<()> {
    // As of 04-07-2023 NixOS packages Spicetify with the `spicetify-cli` binary name
    let spicetify = require("spicetify").or(require("spicetify-cli"))?;

    print_separator("Spicetify");
    ctx.execute(spicetify).arg("upgrade").status_checked()
}

pub fn run_ghcli_extensions_upgrade(ctx: &ExecutionContext) -> Result<()> {
    let gh = require("gh")?;
    let result = Command::new(&gh).args(["extensions", "list"]).output_checked_utf8();
    if result.is_err() {
        debug!("GH result {:?}", result);
        return Err(SkipStep(t!("GH failed").to_string()).into());
    }

    print_separator(t!("GitHub CLI Extensions"));
    ctx.execute(&gh)
        .args(["extension", "upgrade", "--all"])
        .status_checked()
}

pub fn update_julia_packages(ctx: &ExecutionContext) -> Result<()> {
    let julia = require("julia")?;

    print_separator(t!("Julia Packages"));

    let mut executor = ctx.execute(julia);

    executor.arg(if ctx.config().julia_use_startup_file() {
        "--startup-file=yes"
    } else {
        "--startup-file=no"
    });

    executor.args(["-e", "using Pkg; Pkg.update()"]).status_checked()
}

pub fn run_helm_repo_update(ctx: &ExecutionContext) -> Result<()> {
    let helm = require("helm")?;

    print_separator("Helm");

    let no_repo = "no repositories found";
    let mut success = true;
    let mut exec = ctx.execute(helm);
    if let Err(e) = exec.arg("repo").arg("update").status_checked() {
        error!("Updating repositories failed: {e}");
        success = match exec.output_checked_utf8() {
            Ok(s) => s.stdout.contains(no_repo) || s.stderr.contains(no_repo),
            Err(e) => match e.downcast_ref::<TopgradeError>() {
                Some(TopgradeError::ProcessFailedWithOutput(_, _, stderr)) => stderr.contains(no_repo),
                _ => false,
            },
        };
    }

    if success {
        Ok(())
    } else {
        Err(eyre!(StepFailed))
    }
}

pub fn run_stew(ctx: &ExecutionContext) -> Result<()> {
    let stew = require("stew")?;

    print_separator("stew");
    ctx.execute(stew).args(["upgrade", "--all"]).status_checked()
}

pub fn run_bob(ctx: &ExecutionContext) -> Result<()> {
    let bob = require("bob")?;

    print_separator("Bob");

    ctx.execute(bob).args(["update", "--all"]).status_checked()
}

pub fn run_certbot(ctx: &ExecutionContext) -> Result<()> {
    let sudo = ctx.require_sudo()?;
    let certbot = require("certbot")?;

    print_separator("Certbot");

    sudo.execute(ctx, &certbot)?.arg("renew").status_checked()
}

/// Run `$ freshclam` to update ClamAV signature database
///
/// doc: https://docs.clamav.net/manual/Usage/SignatureManagement.html#freshclam
pub fn run_freshclam(ctx: &ExecutionContext) -> Result<()> {
    let freshclam = require("freshclam")?;
    print_separator(t!("Update ClamAV Database(FreshClam)"));
    ctx.execute(freshclam).status_checked()
}

/// Involve `pio upgrade` to update PlatformIO core.
pub fn run_platform_io(ctx: &ExecutionContext) -> Result<()> {
    // We use the full path because by default the binary is not in `PATH`:
    // https://github.com/topgrade-rs/topgrade/issues/754#issuecomment-2020537559
    #[cfg(unix)]
    fn bin_path() -> PathBuf {
        HOME_DIR.join(".platformio/penv/bin/pio")
    }
    #[cfg(windows)]
    fn bin_path() -> PathBuf {
        HOME_DIR.join(".platformio/penv/Scripts/pio.exe")
    }

    let bin_path = require(bin_path())?;

    print_separator("PlatformIO Core");

    ctx.execute(bin_path).arg("upgrade").status_checked()
}

/// Run `lensfun-update-data` to update lensfun database.
///
/// `sudo` will be used if `use_sudo` configuration entry is set to true.
pub fn run_lensfun_update_data(ctx: &ExecutionContext) -> Result<()> {
    const SEPARATOR: &str = "Lensfun's database update";
    let lensfun_update_data = require("lensfun-update-data")?;
    const EXIT_CODE_WHEN_NO_UPDATE: i32 = 1;

    if ctx.config().lensfun_use_sudo() {
        let sudo = ctx.require_sudo()?;
        print_separator(SEPARATOR);
        sudo.execute(ctx, &lensfun_update_data)?
            // `lensfun-update-data` returns 1 when there is no update available
            // which should be considered success
            .status_checked_with_codes(&[EXIT_CODE_WHEN_NO_UPDATE])
    } else {
        print_separator(SEPARATOR);
        ctx.execute(lensfun_update_data)
            .status_checked_with_codes(&[EXIT_CODE_WHEN_NO_UPDATE])
    }
}

pub fn run_poetry(ctx: &ExecutionContext) -> Result<()> {
    let poetry = require("poetry")?;

    #[cfg(unix)]
    fn get_interpreter(poetry: &PathBuf) -> Result<(PathBuf, Option<OsString>)> {
        // Parse the standard Unix shebang line: #!interpreter [optional-arg]
        // Spaces and tabs on either side of interpreter are ignored.

        use std::ffi::OsStr;
        use std::os::unix::ffi::OsStrExt;

        static SHEBANG_REGEX: LazyLock<Regex> =
            LazyLock::new(|| Regex::new(r"^#![ \t]*([^ \t\n]+)(?:[ \t]+([^\n]+)?)?").unwrap());

        let script = fs::read(poetry)?;
        if let Some(c) = SHEBANG_REGEX.captures(&script) {
            let interpreter = OsStr::from_bytes(&c[1]).into();
            let args = c.get(2).map(|args| OsStr::from_bytes(args.as_bytes()).into());
            return Ok((interpreter, args));
        }

        Err(eyre!("Could not find shebang"))
    }
    #[cfg(windows)]
    fn get_interpreter(poetry: &PathBuf) -> Result<(PathBuf, Option<OsString>)> {
        // Parse the shebang line from scripts using https://bitbucket.org/vinay.sajip/simple_launcher,
        // such as those created by pip. In contrast to Unix shebang lines, interpreter paths can
        // contain spaces, if they are double-quoted.

        use std::str;

        static SHEBANG_REGEX: LazyLock<Regex> =
            LazyLock::new(|| Regex::new(r#"^#![ \t]*(?:"([^"\n]+)"|([^" \t\n]+))(?:[ \t]+([^\n]+)?)?"#).unwrap());

        let data = fs::read(poetry)?;

        let pos = match data.windows(4).rposition(|b| b == b"PK\x05\x06") {
            Some(i) => i,
            None => return Err(eyre!("Not a ZIP archive")),
        };

        let cdr_size = match data.get(pos + 12..pos + 16) {
            Some(b) => u32::from_le_bytes(b.try_into().unwrap()) as usize,
            None => return Err(eyre!("Invalid CDR size")),
        };
        let cdr_offset = match data.get(pos + 16..pos + 20) {
            Some(b) => u32::from_le_bytes(b.try_into().unwrap()) as usize,
            None => return Err(eyre!("Invalid CDR offset")),
        };
        if pos < cdr_size + cdr_offset {
            return Err(eyre!("Invalid ZIP archive"));
        }
        let arc_pos = pos - cdr_size - cdr_offset;
        match data[..arc_pos].windows(2).rposition(|b| b == b"#!") {
            Some(l) => {
                let line = &data[l..arc_pos - 1];
                if let Some(c) = SHEBANG_REGEX.captures(line) {
                    let interpreter = c.get(1).or_else(|| c.get(2)).unwrap();
                    // shebang line should be valid utf8
                    let interpreter = str::from_utf8(interpreter.as_bytes())?.into();
                    let args = match c.get(3) {
                        Some(args) => Some(str::from_utf8(args.as_bytes())?.into()),
                        None => None,
                    };
                    Ok((interpreter, args))
                } else {
                    Err(eyre!("Invalid shebang line"))
                }
            }
            None => Err(eyre!("Could not find shebang")),
        }
    }

    if ctx.config().poetry_force_self_update() {
        debug!("forcing poetry self update");
    } else {
        let (interp, interp_args) = get_interpreter(&poetry)
            .map_err(|e| SkipStep(format!("Could not find interpreter for {}: {}", poetry.display(), e)))?;
        debug!("poetry interpreter: {:?}, args: {:?}", interp, interp_args);

        let check_official_install_script =
            "import sys; from os import path; print('Y') if path.isfile(path.join(sys.prefix, 'poetry_env')) else print('N')";
        let mut command = Command::new(&interp);
        if let Some(args) = interp_args {
            command.arg(args);
        }
        let output = command
            .args(["-c", check_official_install_script])
            .output_checked_utf8()?;
        let stdout = output.stdout.trim();
        let official_install = match stdout {
            "N" => false,
            "Y" => true,
            _ => unreachable!("unexpected output from `check_official_install_script`"),
        };

        debug!("poetry is official install: {}", official_install);

        if !official_install {
            return Err(SkipStep("Not installed with the official script".to_string()).into());
        }
    }

    print_separator("Poetry");
    ctx.execute(&poetry).args(["self", "update"]).status_checked()
}

pub fn run_uv(ctx: &ExecutionContext) -> Result<()> {
    let uv_exec = require("uv")?;
    print_separator("uv");

    // 1. Run `uv self update` if the `uv` binary is built with the `self-update`
    //    cargo feature enabled.
    //
    // To check if this feature is enabled or not, different version of `uv` need
    // different approaches, we need to know the version first and handle them
    // separately.
    let uv_version_output = ctx.execute(&uv_exec).arg("--version").output_checked_utf8()?;
    // Multiple possible output formats are possible according to uv source code
    //
    // https://github.com/astral-sh/uv/blob/6b7f60c1eaa840c2e933a0fb056ab46f99c991a5/crates/uv-cli/src/version.rs#L28-L42
    //
    // For example:
    //  "uv 0.5.11 (c4d0caaee 2024-12-19)\n"
    //  "uv 0.5.11+1 (xxxd0cee 2024-12-20)\n"
    //  "uv 0.6.14\n"

    let uv_version_output_stdout = uv_version_output.stdout;

    let version_str = {
        // Trim the starting "uv" and " " (whitespace)
        let start_trimmed = uv_version_output_stdout
            .trim_start_matches("uv")
            .trim_start_matches(' ');
        // Remove the tailing part " (c4d0caaee 2024-12-19)\n", if it's there
        match start_trimmed.find(' ') {
            None => start_trimmed.trim_end_matches('\n'), // Otherwise, just strip the newline
            Some(i) => &start_trimmed[..i],
        }

        // After trimming, it should be a string in 2 possible formats, both can be handled by `Version::parse()`
        //
        // 1. "0.5.11"
        // 2. "0.5.11+1"
    };
    let version =
        Version::parse(version_str).wrap_err_with(|| output_changed_message!("uv --version", "Invalid version"))?;

    if version < Version::new(0, 4, 25) {
        // For uv before version 0.4.25 (exclusive), the `self` sub-command only
        // exists under the `self-update` feature, we run `uv self --help` to check
        // the feature gate.
        let self_update_feature_enabled = ctx.execute(&uv_exec).args(["self", "--help"]).output_checked().is_ok();

        if self_update_feature_enabled {
            ctx.execute(&uv_exec).args(["self", "update"]).status_checked()?;
        }
    } else {
        // After 0.4.25 (inclusive), running `uv self` succeeds regardless of the
        // feature gate, so the above approach won't work.
        //
        // We run `uv self update` directly, and ignore an error if it outputs:
        //
        // "error: uv was installed through an external package manager, and self-update is not available. Please use your package manager to update uv.\n"
        //
        // or:
        //
        // "
        // error: Self-update is only available for uv binaries installed via the standalone installation scripts.
        //
        // If you installed uv with pip, brew, or another package manager, update uv with `pip install --upgrade`, `brew upgrade`, or similar.
        // "
        //
        // These two error messages can both occur, in different situations.

        const ERROR_MSGS: [&str; 2] = [
            "uv was installed through an external package manager, and self-update is not available. Please use your package manager to update uv.",
            "Self-update is only available for uv binaries installed via the standalone installation scripts.",
        ];

        let output = ctx
            .execute(&uv_exec)
            .args(["self", "update"])
            // `output()` captures the output so that users won't see it for now.
            .output()
            .expect("this should be ok regardless of this child process's exit code");
        let output = match output {
            ExecutorOutput::Wet(wet) => wet,
            ExecutorOutput::Dry => unreachable!("the whole function returns when we run `uv --version` under dry-run"),
        };
        let stderr = std::str::from_utf8(&output.stderr).expect("output should be UTF-8 encoded");

        if ERROR_MSGS.iter().any(|&n| stderr.contains(n)) {
            // Feature `self-update` is disabled, nothing to do.
        } else {
            // Feature is enabled, flush the captured output so that users know we did the self-update.

            std::io::stdout().write_all(&output.stdout)?;
            std::io::stderr().write_all(&output.stderr)?;

            // And, if self update failed, fail the step as well.
            if !output.status.success() {
                return Err(eyre!("uv self update failed"));
            }
        }
    };

    // 2. Update the installed tools
    ctx.execute(&uv_exec)
        .args(["tool", "upgrade", "--all"])
        .status_checked()?;

    if ctx.config().cleanup() {
        // 3. Prune cache
        ctx.execute(&uv_exec).args(["cache", "prune"]).status_checked()?;
    }

    Ok(())
}

/// Involve `zvm upgrade` to update ZVM
pub fn run_zvm(ctx: &ExecutionContext) -> Result<()> {
    let zvm = require("zvm")?;

    print_separator("ZVM");

    ctx.execute(zvm).arg("upgrade").status_checked()
}

pub fn run_bun(ctx: &ExecutionContext) -> Result<()> {
    let bun = require("bun")?;

    print_separator("Bun");

    ctx.execute(bun).arg("upgrade").status_checked()
}

pub fn run_zigup(ctx: &ExecutionContext) -> Result<()> {
    let zigup = require("zigup")?;
    let config = ctx.config();

    print_separator("zigup");

    let mut path_args = Vec::new();
    if let Some(path) = config.zigup_path_link() {
        path_args.push("--path-link".to_owned());
        path_args.push(shellexpand::tilde(path).into_owned());
    }
    if let Some(path) = config.zigup_install_dir() {
        path_args.push("--install-dir".to_owned());
        path_args.push(shellexpand::tilde(path).into_owned());
    }

    for zig_version in config.zigup_target_versions() {
        ctx.execute(&zigup)
            .args(&path_args)
            .arg("fetch")
            .arg(&zig_version)
            .status_checked()?;

        if config.zigup_cleanup() {
            ctx.execute(&zigup)
                .args(&path_args)
                .arg("keep")
                .arg(&zig_version)
                .status_checked()?;
        }
    }

    if config.zigup_cleanup() {
        ctx.execute(zigup).args(&path_args).arg("clean").status_checked()?;
    }

    Ok(())
}

pub fn run_jetbrains_toolbox(_ctx: &ExecutionContext) -> Result<()> {
    let installation = find_jetbrains_toolbox();
    match installation {
        Err(FindError::NotFound) => {
            // Skip
            Err(SkipStep(format!("{}", t!("No JetBrains Toolbox installation found"))).into())
        }
        Err(FindError::UnsupportedOS(os)) => {
            // Skip
            Err(SkipStep(format!("{}", t!("Unsupported operating system {os}", os = os))).into())
        }
        Err(e) => {
            // Unexpected error
            println!(
                "{}",
                t!("jetbrains-toolbox-updater encountered an unexpected error during finding:")
            );
            println!("{e:?}");
            Err(StepFailed.into())
        }
        Ok(installation) => {
            print_separator("JetBrains Toolbox");

            match update_jetbrains_toolbox(installation) {
                Err(e) => {
                    // Unexpected error
                    println!(
                        "{}",
                        t!("jetbrains-toolbox-updater encountered an unexpected error during updating:")
                    );
                    println!("{e:?}");
                    Err(StepFailed.into())
                }
                Ok(()) => Ok(()),
            }
        }
    }
}

fn run_jetbrains_ide_generic<const IS_JETBRAINS: bool>(ctx: &ExecutionContext, bin: PathBuf, name: &str) -> Result<()> {
    let prefix = if IS_JETBRAINS { "JetBrains " } else { "" };
    print_separator(format!("{prefix}{name} plugins"));

    // The `update` command is undocumented, but tested on all of the below.
    let output = ctx.execute(&bin).arg("update").output()?;
    let output = match output {
        ExecutorOutput::Dry => return Ok(()),
        ExecutorOutput::Wet(output) => output,
    };
    // Write the output which we swallowed in all cases
    std::io::stdout().lock().write_all(&output.stdout).unwrap();
    std::io::stderr().lock().write_all(&output.stderr).unwrap();

    let stdout = String::from_utf8(output.stdout.clone()).wrap_err("Expected valid UTF-8 output")?;

    // "Only one instance of RustRover can be run at a time."
    if stdout.contains("Only one instance of ") && stdout.contains(" can be run at a time.") {
        // It's always paired with status code 1
        let status_code = output
            .status
            .code()
            .ok_or_eyre("Failed to get status code; was killed with signal")?;
        if status_code != 1 {
            return Err(eyre!("Expected status code 1 ('Only one instance of <IDE> can be run at a time.'), but found status code {}. Output: {output:?}", status_code));
        }
        // Don't crash, but don't be silent either
        warn!("{name} is already running, can't update it now.");
        Err(SkipStep(format!("{name} is already running, can't update it now.")).into())
    } else if !output.status.success() {
        // Unknown failure
        Err(eyre!("Running `{bin:?} update` failed. Output: {output:?}"))
    } else {
        // Success. Output was already written above
        Ok(())
    }
}

fn run_jetbrains_ide(ctx: &ExecutionContext, bin: PathBuf, name: &str) -> Result<()> {
    run_jetbrains_ide_generic::<true>(ctx, bin, name)
}

pub fn run_android_studio(ctx: &ExecutionContext) -> Result<()> {
    // We don't use `run_jetbrains_ide` here because that would print "JetBrains Android Studio",
    //  which is incorrect as Android Studio is made by Google. Just "Android Studio" is fine.
    run_jetbrains_ide_generic::<false>(
        ctx,
        require_one([
            "studio",
            "android-studio",
            "android-studio-beta",
            "android-studio-canary",
        ])?,
        "Android Studio",
    )
}

pub fn run_jetbrains_aqua(ctx: &ExecutionContext) -> Result<()> {
    run_jetbrains_ide(ctx, get_aqua(ctx)?.jetbrains_aqua()?, "Aqua")
}

pub fn run_jetbrains_clion(ctx: &ExecutionContext) -> Result<()> {
    run_jetbrains_ide(ctx, require_one(["clion", "clion-eap"])?, "CLion")
}

pub fn run_jetbrains_datagrip(ctx: &ExecutionContext) -> Result<()> {
    run_jetbrains_ide(ctx, require_one(["datagrip", "datagrip-eap"])?, "DataGrip")
}

pub fn run_jetbrains_dataspell(ctx: &ExecutionContext) -> Result<()> {
    run_jetbrains_ide(ctx, require_one(["dataspell", "dataspell-eap"])?, "DataSpell")
}

pub fn run_jetbrains_gateway(ctx: &ExecutionContext) -> Result<()> {
    run_jetbrains_ide(
        ctx,
        require_one(["gateway", "jetbrains-gateway", "jetbrains-gateway-eap"])?,
        "Gateway",
    )
}

pub fn run_jetbrains_goland(ctx: &ExecutionContext) -> Result<()> {
    run_jetbrains_ide(ctx, require_one(["goland", "goland-eap"])?, "Goland")
}

pub fn run_jetbrains_idea(ctx: &ExecutionContext) -> Result<()> {
    run_jetbrains_ide(
        ctx,
        require_one([
            "idea",
            "intellij-idea-ultimate-edition",
            "intellij-idea-community-edition",
        ])?,
        "IntelliJ IDEA",
    )
}

pub fn run_jetbrains_mps(ctx: &ExecutionContext) -> Result<()> {
    run_jetbrains_ide(ctx, require_one(["mps", "jetbrains-mps"])?, "MPS")
}

pub fn run_jetbrains_phpstorm(ctx: &ExecutionContext) -> Result<()> {
    run_jetbrains_ide(ctx, require("phpstorm")?, "PhpStorm")
}

pub fn run_jetbrains_pycharm(ctx: &ExecutionContext) -> Result<()> {
    run_jetbrains_ide(
        ctx,
        require_one(["pycharm", "pycharm-professional", "pycharm-eap"])?,
        "PyCharm",
    )
}

pub fn run_jetbrains_rider(ctx: &ExecutionContext) -> Result<()> {
    run_jetbrains_ide(ctx, require_one(["rider", "rider-eap"])?, "Rider")
}

pub fn run_jetbrains_rubymine(ctx: &ExecutionContext) -> Result<()> {
    run_jetbrains_ide(
        ctx,
        require_one(["rubymine", "jetbrains-rubymine", "rubymine-eap"])?,
        "RubyMine",
    )
}

pub fn run_jetbrains_rustrover(ctx: &ExecutionContext) -> Result<()> {
    run_jetbrains_ide(ctx, require_one(["rustrover", "rustrover-eap"])?, "RustRover")
}

pub fn run_jetbrains_webstorm(ctx: &ExecutionContext) -> Result<()> {
    run_jetbrains_ide(ctx, require_one(["webstorm", "webstorm-eap"])?, "WebStorm")
}

pub fn run_yazi(ctx: &ExecutionContext) -> Result<()> {
    let ya = require("ya")?;

    print_separator("Yazi packages");

    ctx.execute(ya).args(["pkg", "upgrade"]).status_checked()
}<|MERGE_RESOLUTION|>--- conflicted
+++ resolved
@@ -263,16 +263,11 @@
     let rustup = require("rustup")?;
 
     print_separator("rustup");
-<<<<<<< HEAD
-
-    ctx.run_type()
-        .execute(rustup)
+
+    ctx.execute(rustup)
         .arg("update")
         .args(ctx.config().rustup_channels())
         .status_checked()
-=======
-    ctx.execute(rustup).arg("update").status_checked()
->>>>>>> 29b05fa5
 }
 
 pub fn run_rye(ctx: &ExecutionContext) -> Result<()> {
