--- conflicted
+++ resolved
@@ -1177,7 +1177,6 @@
 pub fn run_freshclam(ctx: &ExecutionContext) -> Result<()> {
     let freshclam = require("freshclam")?;
     print_separator(t!("Update ClamAV Database(FreshClam)"));
-<<<<<<< HEAD
 
     let output = ctx.run_type().execute(&freshclam).output()?;
     let output = match output {
@@ -1195,9 +1194,9 @@
 
     // Since running without sudo failed (hopefully due to permission errors), try running with sudo.
     debug!("`freshclam` (without sudo) resulted in error: {:?}", output);
-    let sudo = require_option(ctx.sudo().as_ref(), get_require_sudo_string())?;
-
-    match ctx.run_type().execute(sudo).arg(freshclam).status_checked() {
+    let sudo = ctx.require_sudo()?;
+
+    match sudo.execute(ctx, freshclam).status_checked() {
         Ok(()) => Ok(()), // Success! The output of only the sudo'ed process is written.
         Err(err) => {
             // Error! We add onto the error the output of running without sudo for more information.
@@ -1206,9 +1205,6 @@
             )))
         }
     }
-=======
-    ctx.execute(freshclam).status_checked()
->>>>>>> 29b05fa5
 }
 
 /// Involve `pio upgrade` to update PlatformIO core.
