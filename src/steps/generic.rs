--- conflicted
+++ resolved
@@ -1675,8 +1675,7 @@
 
     print_separator("Yazi packages");
 
-<<<<<<< HEAD
-    ctx.run_type().execute(ya).args(["pkg", "upgrade"]).status_checked()
+    ctx.execute(ya).args(["pkg", "upgrade"]).status_checked()
 }
 
 pub fn run_falconf(ctx: &ExecutionContext) -> Result<()> {
@@ -1685,7 +1684,4 @@
     print_separator("falconf sync");
 
     ctx.run_type().execute(falconf).arg("sync").status_checked()
-=======
-    ctx.execute(ya).args(["pkg", "upgrade"]).status_checked()
->>>>>>> 4f5e8a88
 }