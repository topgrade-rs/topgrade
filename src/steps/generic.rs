--- conflicted
+++ resolved
@@ -1041,98 +1041,6 @@
             .execute(&python3)
             .args(["-m", "pip", "install", "--upgrade", "--user", "pip"])
             .status_checked()
-<<<<<<< HEAD
-=======
-            .with_context(|| format!("Failed to update .NET package {package_name:?}"))?;
-    }
-
-    Ok(())
-}
-
-enum Hx {
-    Helix(PathBuf),
-    HxHexdump,
-}
-
-impl Hx {
-    fn helix(self) -> Result<PathBuf> {
-        match self {
-            Hx::Helix(hx) => Ok(hx),
-            Hx::HxHexdump => {
-                Err(SkipStep("Command `hx` probably points to hx (hexdump alternative)".to_string()).into())
-            }
-        }
-    }
-}
-
-fn get_hx(ctx: &ExecutionContext) -> Result<Hx> {
-    let hx = require("hx")?;
-
-    // Check if `hx --help` mentions "helix". Helix does, hx (hexdump alternative) doesn't.
-    let output = ctx.run_type().execute(&hx).arg("--help").output_checked()?;
-
-    if String::from_utf8(output.stdout)?.contains("helix") {
-        debug!("Detected `hx` as Helix");
-        Ok(Hx::Helix(hx))
-    } else {
-        debug!("Detected `hx` as hx (hexdump alternative)");
-        Ok(Hx::HxHexdump)
-    }
-}
-
-pub fn run_helix_grammars(ctx: &ExecutionContext) -> Result<()> {
-    let helix = require("helix").or(get_hx(ctx)?.helix())?;
-
-    print_separator("Helix");
-
-    ctx.run_type()
-        .execute(&helix)
-        .args(["--grammar", "fetch"])
-        .status_checked()
-        .with_context(|| "Failed to download helix grammars!")?;
-
-    ctx.run_type()
-        .execute(&helix)
-        .args(["--grammar", "build"])
-        .status_checked()
-        .with_context(|| "Failed to build helix grammars!")?;
-
-    Ok(())
-}
-
-pub fn run_raco_update(ctx: &ExecutionContext) -> Result<()> {
-    let raco = require("raco")?;
-
-    print_separator(t!("Racket Package Manager"));
-
-    ctx.run_type()
-        .execute(raco)
-        .args(["pkg", "update", "--all"])
-        .status_checked()
-}
-
-pub fn bin_update(ctx: &ExecutionContext) -> Result<()> {
-    let bin = require("bin")?;
-
-    print_separator("Bin");
-    ctx.run_type().execute(bin).arg("update").status_checked()
-}
-
-pub fn spicetify_upgrade(ctx: &ExecutionContext) -> Result<()> {
-    // As of 04-07-2023 NixOS packages Spicetify with the `spicetify-cli` binary name
-    let spicetify = require("spicetify").or(require("spicetify-cli"))?;
-
-    print_separator("Spicetify");
-    ctx.run_type().execute(spicetify).arg("upgrade").status_checked()
-}
-
-pub fn run_ghcli_extensions_upgrade(ctx: &ExecutionContext) -> Result<()> {
-    let gh = require("gh")?;
-    let result = Command::new(&gh).args(["extensions", "list"]).output_checked_utf8();
-    if result.is_err() {
-        debug!("GH result {:?}", result);
-        return Err(SkipStep(t!("GH failed").to_string()).into());
->>>>>>> 1d136a66
     }
 
     pub fn run_pip_review_update(ctx: &ExecutionContext) -> Result<()> {
@@ -1448,13 +1356,9 @@
     cmd.arg("--update-extensions").status_checked()
 }
 
-<<<<<<< HEAD
 /// Update Google Cloud SDK components using `gcloud components update`
 pub fn run_gcloud_components_update(ctx: &ExecutionContext) -> Result<()> {
     run_update_with_args(ctx, "gcloud", "Google Cloud SDK", &["components", "update", "--quiet"])
-=======
-pub fn run_jetbrains_webstorm(ctx: &ExecutionContext) -> Result<()> {
-    run_jetbrains_ide(ctx, require("webstorm")?, "WebStorm")
 }
 
 pub fn run_yazi(ctx: &ExecutionContext) -> Result<()> {
@@ -1463,5 +1367,4 @@
     print_separator("Yazi packages");
 
     ctx.run_type().execute(ya).args(["pack", "-u"]).status_checked()
->>>>>>> 1d136a66
 }