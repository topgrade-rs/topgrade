use crate::error::{SkipStep, TopgradeError};
use crate::execution_context::ExecutionContext;
use crate::executor::{CommandExt, Executor, ExecutorExitStatus, RunType};
use crate::terminal::print_separator;
#[cfg(not(target_os = "macos"))]
use crate::utils::require_option;
use crate::utils::{require, PathExt};
use crate::Step;
use anyhow::Result;
use directories::BaseDirs;
use home;
use ini::Ini;
use log::debug;
use std::fs;
use std::os::unix::fs::MetadataExt;
use std::path::PathBuf;
use std::process::Command;
use std::{env, path::Path};

const INTEL_BREW: &str = "/usr/local/bin/brew";
const ARM_BREW: &str = "/opt/homebrew/bin/brew";

#[derive(Copy, Clone, Debug)]
#[allow(dead_code)]
pub enum BrewVariant {
    Path,
    MacIntel,
    MacArm,
}

impl BrewVariant {
    fn binary_name(self) -> &'static str {
        match self {
            BrewVariant::Path => "brew",
            BrewVariant::MacIntel => INTEL_BREW,
            BrewVariant::MacArm => ARM_BREW,
        }
    }

    #[cfg(target_os = "macos")]
    fn is_path(&self) -> bool {
        matches!(self, BrewVariant::Path)
    }

    fn both_both_exist() -> bool {
        Path::new(INTEL_BREW).exists() && Path::new(ARM_BREW).exists()
    }

    pub fn step_title(self) -> &'static str {
        let both_exists = Self::both_both_exist();
        match self {
            BrewVariant::MacArm if both_exists => "Brew (ARM)",
            BrewVariant::MacIntel if both_exists => "Brew (Intel)",
            _ => "Brew",
        }
    }

    fn execute(self, run_type: RunType) -> Executor {
        match self {
            BrewVariant::MacIntel if cfg!(target_arch = "aarch64") => {
                let mut command = run_type.execute("arch");
                command.arg("-x86_64").arg(self.binary_name());
                command
            }
            BrewVariant::MacArm if cfg!(target_arch = "x86_64") => {
                let mut command = run_type.execute("arch");
                command.arg("-arm64e").arg(self.binary_name());
                command
            }
            _ => run_type.execute(self.binary_name()),
        }
    }

    #[cfg(target_os = "macos")]
    fn is_macos_custom(binary_name: PathBuf) -> bool {
        !(binary_name.as_os_str() == INTEL_BREW || binary_name.as_os_str() == ARM_BREW)
    }
}

pub fn run_fisher(base_dirs: &BaseDirs, run_type: RunType) -> Result<()> {
    let fish = require("fish")?;

    if env::var("fisher_path").is_err() {
        base_dirs
            .home_dir()
            .join(".config/fish/functions/fisher.fish")
            .require()?;
    }

    print_separator("Fisher");

<<<<<<< HEAD
    run_type.execute(&fish).args(["-c", "fisher update"]).check_run()
=======
    let version_str = run_type
        .execute(&fish)
        .args(&["-c", "fisher --version"])
        .check_output()?;
    debug!("Fisher version: {}", version_str);

    if version_str.starts_with("fisher version 3.") {
        // v3 - see https://github.com/topgrade-rs/topgrade/pull/37#issuecomment-1283844506
        run_type.execute(&fish).args(&["-c", "fisher"]).check_run()
    } else {
        // v4
        run_type.execute(&fish).args(&["-c", "fisher update"]).check_run()
    }
>>>>>>> 785bf113
}

pub fn run_bashit(ctx: &ExecutionContext) -> Result<()> {
    ctx.base_dirs().home_dir().join(".bash_it").require()?;

    print_separator("Bash-it");

    ctx.run_type()
        .execute("bash")
        .args(["-lic", &format!("bash-it update {}", ctx.config().bashit_branch())])
        .check_run()
}

pub fn run_oh_my_fish(ctx: &ExecutionContext) -> Result<()> {
    let fish = require("fish")?;
    ctx.base_dirs()
        .home_dir()
        .join(".local/share/omf/pkg/omf/functions/omf.fish")
        .require()?;

    print_separator("oh-my-fish");

    ctx.run_type().execute(&fish).args(["-c", "omf update"]).check_run()
}

pub fn run_pkgin(ctx: &ExecutionContext) -> Result<()> {
    let pkgin = require("pkgin")?;

    let mut command = ctx.run_type().execute(ctx.sudo().as_ref().unwrap());
    command.arg(&pkgin).arg("update");
    if ctx.config().yes(Step::Pkgin) {
        command.arg("-y");
    }
    command.check_run()?;

    let mut command = ctx.run_type().execute(ctx.sudo().as_ref().unwrap());
    command.arg(&pkgin).arg("upgrade");
    if ctx.config().yes(Step::Pkgin) {
        command.arg("-y");
    }
    command.check_run()
}

pub fn run_fish_plug(ctx: &ExecutionContext) -> Result<()> {
    let fish = require("fish")?;
    ctx.base_dirs()
        .home_dir()
        .join(".local/share/fish/plug/kidonng/fish-plug/functions/plug.fish")
        .require()?;

    print_separator("fish-plug");

    ctx.run_type().execute(&fish).args(["-c", "plug update"]).check_run()
}

#[cfg(not(any(target_os = "android", target_os = "macos")))]
pub fn upgrade_gnome_extensions(ctx: &ExecutionContext) -> Result<()> {
    let gdbus = require("gdbus")?;
    require_option(
        env::var("XDG_CURRENT_DESKTOP").ok().filter(|p| p.contains("GNOME")),
        "Desktop doest not appear to be gnome".to_string(),
    )?;
    let output = Command::new("gdbus")
        .args([
            "call",
            "--session",
            "--dest",
            "org.freedesktop.DBus",
            "--object-path",
            "/org/freedesktop/DBus",
            "--method",
            "org.freedesktop.DBus.ListActivatableNames",
        ])
        .check_output()?;

    debug!("Checking for gnome extensions: {}", output);
    if !output.contains("org.gnome.Shell.Extensions") {
        return Err(SkipStep(String::from("Gnome shell extensions are unregistered in DBus")).into());
    }

    print_separator("Gnome Shell extensions");

    ctx.run_type()
        .execute(gdbus)
        .args([
            "call",
            "--session",
            "--dest",
            "org.gnome.Shell.Extensions",
            "--object-path",
            "/org/gnome/Shell/Extensions",
            "--method",
            "org.gnome.Shell.Extensions.CheckForUpdates",
        ])
        .check_run()
}

pub fn run_brew_formula(ctx: &ExecutionContext, variant: BrewVariant) -> Result<()> {
    #[allow(unused_variables)]
    let binary_name = require(variant.binary_name())?;

    #[cfg(target_os = "macos")]
    {
        if variant.is_path() && !BrewVariant::is_macos_custom(binary_name) {
            return Err(SkipStep("Not a custom brew for macOS".to_string()).into());
        }
    }

    print_separator(variant.step_title());
    let run_type = ctx.run_type();

    variant.execute(run_type).arg("update").check_run()?;
    variant
        .execute(run_type)
        .args(["upgrade", "--ignore-pinned", "--formula"])
        .check_run()?;

    if ctx.config().cleanup() {
        variant.execute(run_type).arg("cleanup").check_run()?;
    }

    if ctx.config().brew_autoremove() {
        variant.execute(run_type).arg("autoremove").check_run()?;
    }

    Ok(())
}

#[cfg(target_os = "macos")]
pub fn run_brew_cask(ctx: &ExecutionContext, variant: BrewVariant) -> Result<()> {
    let binary_name = require(variant.binary_name())?;
    if variant.is_path() && !BrewVariant::is_macos_custom(binary_name) {
        return Err(SkipStep("Not a custom brew for macOS".to_string()).into());
    }
    print_separator(format!("{} - Cask", variant.step_title()));
    let run_type = ctx.run_type();

    let cask_upgrade_exists = variant
        .execute(RunType::Wet)
        .args(&["--repository", "buo/cask-upgrade"])
        .check_output()
        .map(|p| Path::new(p.trim()).exists())?;

    let mut brew_args = vec![];

    if cask_upgrade_exists {
        brew_args.extend(&["cu", "-y"]);
        if ctx.config().brew_cask_greedy() {
            brew_args.push("-a");
        }
    } else {
        brew_args.extend(&["upgrade", "--cask"]);
        if ctx.config().brew_cask_greedy() {
            brew_args.push("--greedy");
        }
    }

    variant.execute(run_type).args(&brew_args).check_run()?;

    if ctx.config().cleanup() {
        variant.execute(run_type).arg("cleanup").check_run()?;
    }

    Ok(())
}

pub fn run_guix(ctx: &ExecutionContext) -> Result<()> {
    let guix = require("guix")?;

    let run_type = ctx.run_type();

    let output = Command::new(&guix).arg("pull").check_output();
    debug!("guix pull output: {:?}", output);
    let should_upgrade = output.is_ok();
    debug!("Can Upgrade Guix: {:?}", should_upgrade);

    print_separator("Guix");

    if should_upgrade {
        return run_type.execute(&guix).args(["package", "-u"]).check_run();
    }
    Err(SkipStep(String::from("Guix Pull Failed, Skipping")).into())
}

pub fn run_nix(ctx: &ExecutionContext) -> Result<()> {
    let nix = require("nix")?;
    let nix_channel = require("nix-channel")?;
    let nix_env = require("nix-env")?;
    let profile_path = match home::home_dir() {
        Some(home) => Path::new(&home).join(".nix-profile"),
        None => Path::new("/nix/var/nix/profiles/per-user/default").into(),
    };
    debug!("nix profile: {:?}", profile_path);
    let manifest_json_path = profile_path.join("manifest.json");

    let output = Command::new(&nix_env).args(["--query", "nix"]).check_output();
    debug!("nix-env output: {:?}", output);
    let should_self_upgrade = output.is_ok();

    print_separator("Nix");

    let multi_user = fs::metadata(&nix)?.uid() == 0;
    debug!("Multi user nix: {}", multi_user);

    #[cfg(target_os = "linux")]
    {
        use super::linux::Distribution;

        if let Ok(Distribution::NixOS) = Distribution::detect() {
            return Err(SkipStep(String::from("Nix on NixOS must be upgraded via nixos-rebuild switch")).into());
        }
    }

    #[cfg(target_os = "macos")]
    {
        if let Ok(..) = require("darwin-rebuild") {
            return Err(SkipStep(String::from(
                "Nix-darwin on macOS must be upgraded via darwin-rebuild switch",
            ))
            .into());
        }
    }

    let run_type = ctx.run_type();

    if should_self_upgrade {
        if multi_user {
            ctx.execute_elevated(&nix, true)?.arg("upgrade-nix").check_run()?;
        } else {
            run_type.execute(&nix).arg("upgrade-nix").check_run()?;
        }
    }

    run_type.execute(&nix_channel).arg("--update").check_run()?;

    if std::path::Path::new(&manifest_json_path).exists() {
        run_type
            .execute(&nix)
            .arg("profile")
            .arg("upgrade")
            .arg(".*")
            .check_run()
    } else {
        run_type.execute(&nix_env).arg("--upgrade").check_run()
    }
}

pub fn run_yadm(ctx: &ExecutionContext) -> Result<()> {
    let yadm = require("yadm")?;

    print_separator("yadm");

    ctx.run_type().execute(&yadm).arg("pull").check_run()
}

pub fn run_asdf(run_type: RunType) -> Result<()> {
    let asdf = require("asdf")?;

    print_separator("asdf");
    let exit_status = run_type.execute(&asdf).arg("update").spawn()?.wait()?;

    if let ExecutorExitStatus::Wet(e) = exit_status {
        if !(e.success() || e.code().map(|c| c == 42).unwrap_or(false)) {
            return Err(TopgradeError::ProcessFailed(e).into());
        }
    }
    run_type.execute(&asdf).args(["plugin", "update", "--all"]).check_run()
}

pub fn run_home_manager(run_type: RunType) -> Result<()> {
    let home_manager = require("home-manager")?;

    print_separator("home-manager");
    run_type.execute(&home_manager).arg("switch").check_run()
}

pub fn run_tldr(run_type: RunType) -> Result<()> {
    let tldr = require("tldr")?;

    print_separator("TLDR");
    run_type.execute(&tldr).arg("--update").check_run()
}

pub fn run_pearl(run_type: RunType) -> Result<()> {
    let pearl = require("pearl")?;
    print_separator("pearl");

    run_type.execute(&pearl).arg("update").check_run()
}

pub fn run_sdkman(base_dirs: &BaseDirs, cleanup: bool, run_type: RunType) -> Result<()> {
    let bash = require("bash")?;

    let sdkman_init_path = env::var("SDKMAN_DIR")
        .map(PathBuf::from)
        .unwrap_or_else(|_| base_dirs.home_dir().join(".sdkman"))
        .join("bin")
        .join("sdkman-init.sh")
        .require()
        .map(|p| format!("{}", &p.display()))?;

    print_separator("SDKMAN!");

    let sdkman_config_path = env::var("SDKMAN_DIR")
        .map(PathBuf::from)
        .unwrap_or_else(|_| base_dirs.home_dir().join(".sdkman"))
        .join("etc")
        .join("config")
        .require()?;

    let sdkman_config = Ini::load_from_file(sdkman_config_path)?;
    let selfupdate_enabled = sdkman_config
        .general_section()
        .get("sdkman_selfupdate_feature")
        .unwrap_or("false");

    if selfupdate_enabled == "true" {
        let cmd_selfupdate = format!("source {} && sdk selfupdate", &sdkman_init_path);
        run_type
            .execute(&bash)
            .args(["-c", cmd_selfupdate.as_str()])
            .check_run()?;
    }

    let cmd_update = format!("source {} && sdk update", &sdkman_init_path);
    run_type.execute(&bash).args(["-c", cmd_update.as_str()]).check_run()?;

    let cmd_upgrade = format!("source {} && sdk upgrade", &sdkman_init_path);
    run_type.execute(&bash).args(["-c", cmd_upgrade.as_str()]).check_run()?;

    if cleanup {
        let cmd_flush_archives = format!("source {} && sdk flush archives", &sdkman_init_path);
        run_type
            .execute(&bash)
            .args(["-c", cmd_flush_archives.as_str()])
            .check_run()?;

        let cmd_flush_temp = format!("source {} && sdk flush temp", &sdkman_init_path);
        run_type
            .execute(&bash)
            .args(["-c", cmd_flush_temp.as_str()])
            .check_run()?;
    }

    Ok(())
}

pub fn run_bun(ctx: &ExecutionContext) -> Result<()> {
    let bun = require("bun")?;

    print_separator("Bun");

    ctx.run_type().execute(&bun).arg("upgrade").check_run()
}

pub fn reboot() {
    print!("Rebooting...");
    Command::new("sudo").arg("reboot").spawn().unwrap().wait().unwrap();
}<|MERGE_RESOLUTION|>--- conflicted
+++ resolved
@@ -89,9 +89,6 @@
 
     print_separator("Fisher");
 
-<<<<<<< HEAD
-    run_type.execute(&fish).args(["-c", "fisher update"]).check_run()
-=======
     let version_str = run_type
         .execute(&fish)
         .args(&["-c", "fisher --version"])
@@ -104,8 +101,7 @@
     } else {
         // v4
         run_type.execute(&fish).args(&["-c", "fisher update"]).check_run()
-    }
->>>>>>> 785bf113
+  }
 }
 
 pub fn run_bashit(ctx: &ExecutionContext) -> Result<()> {
