--- conflicted
+++ resolved
@@ -80,8 +80,6 @@
     let topgrade = find_topgrade_in_wsl(wsl, dist)?;
     let mut command = ctx.run_type().execute(wsl);
     let args = if ctx.config().verbose() { "-v" } else { "" };
-
-<<<<<<< HEAD
     command
         .args(["-d", dist, "bash", "-c"])
         .arg(format!("TOPGRADE_PREFIX={dist} exec {topgrade} {args}"));
@@ -89,16 +87,7 @@
     if ctx.config().yes(Step::Wsl) {
         command.arg("-y");
     }
-
     command.status_checked()
-=======
-    let mut args = vec!["upgrade", "--all"];
-    if ctx.config().winget_silent_install() {
-        args.push("--silent");
-    }
-
-    ctx.run_type().execute(winget).args(args).status_checked()
->>>>>>> a601d842
 }
 
 /// Locate the Topgrade executable within a WSL distribution
