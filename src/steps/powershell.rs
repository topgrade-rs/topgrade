--- conflicted
+++ resolved
@@ -1,613 +1,600 @@
-use std::cell::Cell;
-use std::path::PathBuf;
-use std::process::Command;
-
-use color_eyre::eyre::Result;
-use rust_i18n::t;
-
-use crate::command::CommandExt;
-use crate::config::Step;
-use crate::execution_context::ExecutionContext;
-use crate::executor::Executor;
-use crate::terminal::{is_dumb, print_separator};
-use crate::utils::{require_option, which};
-
-// String constants for common PowerShell arguments
-const PS_NO_PROFILE: &str = "-NoProfile";
-const PS_NO_LOGO: &str = "-NoLogo";
-const PS_NON_INTERACTIVE: &str = "-NonInteractive";
-const PS_COMMAND: &str = "-Command";
-
-mod scripts {
-    // PowerShell script templates
-    pub(super) const GALLERY_CHECK_TEMPLATE: &str = r#"# First test connectivity to PowerShell Gallery
-$galleryAvailable = $false
-Write-Host "{checking_connectivity}" -ForegroundColor Cyan
-try {{
-  $request = [System.Net.WebRequest]::Create("https://www.powershellgallery.com/api/v2")
-  $request.Method = "HEAD"
-  $request.Timeout = 10000
-  $response = $request.GetResponse()
-  $galleryAvailable = $true
-  $response.Close()
-  Write-Host "{gallery_accessible}" -ForegroundColor Green
-}} catch {{
-  Write-Host "{gallery_not_accessible}" -ForegroundColor Red
-  Write-Host "  $($_.Exception.Message)" -ForegroundColor Red
-}}"#;
-
-    pub(super) const MODULES_UPDATE_TEMPLATE: &str = r#"Get-Module -ListAvailable | Select-Object -Property Name -Unique | ForEach-Object {{
-    $moduleName = $_.Name
-    try {{
-      # Only process modules installed via Install-Module
-      if (Get-InstalledModule -Name $moduleName -ErrorAction SilentlyContinue) {{
-        # Process each module individually - unload, update, reload
-        Write-Host "{processing_module}" -ForegroundColor Cyan
-
-        # Check if the module is loaded and unload it if necessary
-        Write-Host "  {unloading_module}" -ForegroundColor Yellow
-        if (Get-Module -Name $moduleName -ErrorAction SilentlyContinue) {{
-          Remove-Module -Name $moduleName -Force -ErrorAction SilentlyContinue
-        }} else {{
-          Write-Host "    Module is not currently loaded" -ForegroundColor Yellow
-        }}
-
-        # Update the module
-        Write-Host "  {updating_module}" -ForegroundColor Cyan
-        $updateAttempts = 0
-        $maxAttempts = 2
-        $updateSuccess = $false
-
-        while (-not $updateSuccess -and $updateAttempts -lt $maxAttempts) {{
-          try {{
-            $updateAttempts++
-            {update_command}
-            $updateSuccess = $true
-          }} catch {{
-            if ($updateAttempts -lt $maxAttempts) {{
-              Write-Host "    {retry_attempt}" -ForegroundColor Yellow
-              Start-Sleep -Seconds 2
-            }} else {{
-              Write-Host "    {update_failed}" -ForegroundColor Red
-              Write-Host "    $($_.Exception.Message)" -ForegroundColor Red
-            }}
-          }}
-        }}
-
-        # Reload the module
-        try {{
-          Write-Host "  {reloading_module}" -ForegroundColor Green
-          Import-Module $moduleName -ErrorAction Stop
-          Write-Host "  {import_success}" -ForegroundColor Green
-        }} catch {{
-          Write-Host "  {import_failed}" -ForegroundColor Yellow
-        }}
-      }}
-    }} catch {{
-      Write-Host "{process_failed}" -ForegroundColor Red
-    }}
-  }}"#;
-
-    #[cfg(windows)]
-    pub(super) const MS_STORE_UPDATE_TEMPLATE: &str = r#"try {{
-        Write-Output "{attempting_store_update}"
-        $result = (Get-CimInstance{verbose_flag} -Namespace "Root\cimv2\mdm\dmmap" -ClassName "MDM_EnterpriseModernAppManagement_AppManagement01" -ErrorAction Stop |
-        Invoke-CimMethod{verbose_flag} -MethodName UpdateScanMethod -ErrorAction Stop).ReturnValue
-
-        if ($result -eq 0) {{
-            Write-Output "{update_completed}"
-        }} else {{
-            Write-Output "FAIL_PRIMARY_NONZERO:$result"
-        }}
-    }} catch {{
-        Write-Output "FAIL_PRIMARY_EXCEPTION:$($_.Exception.Message)"
-    }}"#;
-}
-
-// Helper for building PowerShell scripts with proper translations
-#[derive(Clone)]
-struct ScriptBuilder {
-    translations: Vec<(String, String)>,
-    template: String,
-}
-
-impl ScriptBuilder {
-    fn new(template: &str) -> Self {
-        Self {
-            translations: Vec::new(),
-            template: template.to_string(),
-        }
-    }
-
-    fn add_translation(&mut self, placeholder: &str, translation: impl Into<String>) -> &mut Self {
-        self.translations.push((placeholder.to_string(), translation.into()));
-        self
-    }
-
-    fn with_param(&mut self, placeholder: &str, value: &str) -> &mut Self {
-        self.translations.push((placeholder.to_string(), value.to_string()));
-        self
-    }
-
-    // Changed to take &self instead of self to avoid ownership issues
-    fn build(&self, translator: &dyn Fn(String) -> String) -> String {
-        let mut result = self.template.clone();
-        for (placeholder, text) in &self.translations {
-            result = result.replace(&format!("{{{}}}", placeholder), &translator(text.clone()));
-        }
-        result
-    }
-}
-
-pub struct Powershell {
-    path: Option<PathBuf>,
-    profile: Option<PathBuf>,
-    uac_prompt_shown: Cell<bool>,
-    #[cfg(windows)]
-    windows_update_support: Cell<Option<bool>>,
-}
-
-impl Powershell {
-    pub fn new() -> Self {
-        let path = which("pwsh").or_else(|| which("powershell")).filter(|_| !is_dumb());
-        let profile = Self::find_profile(&path);
-        Powershell {
-            path,
-            profile,
-            uac_prompt_shown: Cell::new(false),
-            #[cfg(windows)]
-            windows_update_support: Cell::new(None),
-        }
-    }
-
-    /// Helper to find the PowerShell profile path
-    fn find_profile(path: &Option<PathBuf>) -> Option<PathBuf> {
-        path.as_ref().and_then(|path| {
-            Command::new(path)
-                .args(Self::default_args())
-                .arg(PS_COMMAND)
-                .arg("Split-Path $profile")
-                .output_checked_utf8()
-                .map(|output| PathBuf::from(output.stdout.trim()))
-                .and_then(super::super::utils::PathExt::require)
-                .ok()
-        })
-    }
-
-    /// Returns the default PowerShell command arguments used in most commands
-    fn default_args() -> [&'static str; 3] {
-        [PS_NO_PROFILE, PS_NO_LOGO, PS_NON_INTERACTIVE]
-    }
-
-    #[cfg(windows)]
-    pub fn windows_powershell() -> Self {
-        Powershell {
-            path: which("powershell").filter(|_| !is_dumb()),
-            profile: None,
-            uac_prompt_shown: Cell::new(false),
-            windows_update_support: Cell::new(None),
-        }
-    }
-
-    pub fn profile(&self) -> Option<&PathBuf> {
-        self.profile.as_ref()
-    }
-
-    /// Helper function to clean translated strings by removing locale prefixes
-    fn clean_translation(&self, text: impl Into<String>) -> String {
-        let text = text.into();
-        // Remove locale prefixes like "en-GB." from translated strings
-        text.find('.')
-            .filter(|&idx| text.chars().take(idx).all(|c| c.is_ascii_alphabetic() || c == '-'))
-            .map_or(text.clone(), |idx| text[idx + 1..].to_string())
-    }
-
-    /// Get flags for module update based on configuration
-    fn get_update_flags(&self, ctx: &ExecutionContext) -> (String, String) {
-        let force_flag = if ctx.config().yes(Step::Powershell) || ctx.config().powershell_force_modules_update() {
-            " -Force"
-        } else {
-            ""
-        };
-
-        let verbose_flag = if ctx.config().verbose() { " -Verbose" } else { "" };
-
-        (force_flag.to_string(), verbose_flag.to_string())
-    }
-
-    /// Creates the PowerShell script for updating modules
-    fn create_update_script(&self, ctx: &ExecutionContext) -> String {
-        let (force_flag, verbose_flag) = self.get_update_flags(ctx);
-        let update_command = format!("Update-Module -Name $moduleName{}{}", verbose_flag, force_flag);
-
-        // Create gallery check script using the template
-        let gallery_check_script = ScriptBuilder::new(scripts::GALLERY_CHECK_TEMPLATE)
-            .add_translation(
-                "checking_connectivity",
-                t!("Checking connectivity to PowerShell Gallery..."),
-            )
-            .add_translation("gallery_accessible", t!("PowerShell Gallery is accessible"))
-            .add_translation(
-                "gallery_not_accessible",
-                t!("PowerShell Gallery is not accessible. Module updates will be skipped."),
-            )
-            .build(&|t| self.clean_translation(t));
-
-        // Create modules update script using the template
-        let update_modules_script = ScriptBuilder::new(scripts::MODULES_UPDATE_TEMPLATE)
-            .add_translation(
-                "processing_module",
-                t!("Processing module: {moduleName}", moduleName = "$moduleName"),
-            )
-            .add_translation(
-                "unloading_module",
-                t!("Unloading module: {moduleName}", moduleName = "$moduleName"),
-            )
-            .add_translation(
-                "updating_module",
-                t!("Updating module: {moduleName}", moduleName = "$moduleName"),
-            )
-            .with_param("update_command", &update_command)
-            .add_translation(
-                "retry_attempt",
-                t!(
-                    "Retry attempt {attempt} of {max}...",
-                    attempt = "$updateAttempts",
-                    max = "$maxAttempts"
-                ),
-            )
-            .add_translation("update_failed", t!("Failed to update module after multiple attempts"))
-            .add_translation(
-                "reloading_module",
-                t!("Reloading module: {moduleName}", moduleName = "$moduleName"),
-            )
-            .add_translation(
-                "import_success",
-                t!("Successfully imported module: {moduleName}", moduleName = "$moduleName"),
-            )
-            .add_translation(
-                "import_failed",
-                t!(
-                    "Could not reload module: {moduleName} - {error}",
-                    moduleName = "$moduleName",
-                    error = "$($_.Exception.Message)"
-                ),
-            )
-            .add_translation(
-                "process_failed",
-                t!(
-                    "Failed to process module: {moduleName} - {error}",
-                    moduleName = "$moduleName",
-                    error = "$($_.Exception.Message)"
-                ),
-            )
-            .build(&|t| self.clean_translation(t));
-
-        // Assemble the final script
-        format!(
-            r#"Write-Host "{}" -ForegroundColor Cyan
-
-{gallery_check_script}
-
-if ($galleryAvailable) {{
-    {update_modules_script}
-}} else {{
-    Write-Host "{}" -ForegroundColor Red
-    # Continue with module loading anyway, as they might still work
-    Write-Host "{}" -ForegroundColor Yellow
-}}
-
-Write-Host "{}" -ForegroundColor Green
-Write-Host "{}" -ForegroundColor Green"#,
-            self.clean_translation(t!("Processing PowerShell modules...")),
-            self.clean_translation(t!("Unable to connect to PowerShell Gallery. Module updates skipped.")),
-            self.clean_translation(t!("Will still attempt to load existing modules")),
-            self.clean_translation(t!("PowerShell module processing complete.")),
-            self.clean_translation(t!("PowerShell Modules update check completed"))
-        )
-    }
-
-    /// Creates a command to execute PowerShell with optional sudo elevation
-    fn create_powershell_command(&self, ctx: &ExecutionContext) -> Result<Executor> {
-        let powershell = require_option(self.path.as_ref(), t!("Powershell is not installed").to_string())?;
-
-        let cmd = if let Some(sudo) = ctx.sudo() {
-            let mut cmd = ctx.run_type().execute(sudo);
-            cmd.arg(powershell);
-            cmd
-        } else {
-            ctx.run_type().execute(powershell)
-        };
-
-        Ok(cmd)
-    }
-
-    /// Handle UAC prompts and execute a PowerShell script with standard arguments
-    fn execute_script(&self, ctx: &ExecutionContext, script: &str) -> Result<()> {
-        // Check elevation status before creating command to avoid resource allocation if unnecessary
-        if ctx.sudo().is_some() && !Self::is_process_elevated() && !self.uac_prompt_shown.get() {
-            println!(
-                "{}",
-                self.clean_translation(t!("Administrator privileges required - you will see a UAC prompt"))
-            );
-            self.uac_prompt_shown.set(true);
-        }
-
-        // Check execution policy on Windows
-        #[cfg(windows)]
-        self.execution_policy_args_if_needed()?;
-
-        // Create and execute the command
-        self.create_powershell_command(ctx)?
-            .args(Self::default_args())
-            .arg(PS_COMMAND)
-            .arg(script)
-            .status_checked()
-    }
-
-    // Helper function to detect if current process is already elevated
-    #[cfg(windows)]
-    fn is_process_elevated() -> bool {
-        use std::process::Command;
-
-        Command::new("powershell")
-            .args([
-                "-NoProfile",
-                "-Command",
-                "[bool](([System.Security.Principal.WindowsIdentity]::GetCurrent()).groups -match 'S-1-5-32-544')",
-            ])
-            .output_checked_utf8()
-            .map(|output| output.stdout.trim().to_lowercase() == "true")
-            .unwrap_or(false)
-    }
-
-    #[cfg(not(windows))]
-    fn is_process_elevated() -> bool {
-        false // On non-Windows platforms, we don't need this check
-    }
-
-    /// Execute an operation with standard messaging and UAC handling
-    fn execute_operation<F>(&self, ctx: &ExecutionContext, operation_name: &str, operation: F) -> Result<()>
-    where
-        F: FnOnce() -> Result<()>,
-    {
-        let will_elevate = ctx.sudo().is_some() && !self.uac_prompt_shown.get() && !Self::is_process_elevated();
-
-        // Only show scanning message if no UAC prompt will be shown
-        if !will_elevate {
-            println!("{}", self.clean_translation(t!("Scanning for updates...")));
-        }
-
-        // Execute the operation
-        let result = operation();
-
-        // Show completion message if operation succeeded and we're not elevating
-        if result.is_ok() && !will_elevate {
-            // First substitute the operation_name into the translation string, then clean it
-            let completed_message = t!("{operation_name} check completed", operation_name = operation_name);
-            println!("{}", self.clean_translation(completed_message));
-        }
-
-        result
-    }
-
-    pub fn update_modules(&self, ctx: &ExecutionContext) -> Result<()> {
-        print_separator(t!("Powershell Modules Update"));
-
-        self.execute_operation(ctx, "PowerShell Modules", || {
-            let script = self.create_update_script(ctx);
-            self.execute_script(ctx, &script)
-        })
-    }
-}
-
-#[cfg(windows)]
-impl Powershell {
-    pub fn supports_windows_update(&self) -> bool {
-        // Use cached result if available
-        if let Some(supports) = self.windows_update_support.get() {
-            return supports;
-        }
-
-        // Check if the PSWindowsUpdate module is available
-        let result = self
-            .path
-            .as_ref()
-            .is_some_and(|p| windows::has_module(p, "PSWindowsUpdate"));
-
-        // Cache the result for future calls
-        self.windows_update_support.set(Some(result));
-
-        result
-    }
-
-    pub fn windows_update(&self, ctx: &ExecutionContext) -> Result<()> {
-<<<<<<< HEAD
-        // Directly check or populate the cached value
-        let module_available = self
-            .windows_update_support
-            .get()
-            .unwrap_or_else(|| self.supports_windows_update());
-
-        // Check if the PSWindowsUpdate module is available
-        if !module_available {
-            return Err(color_eyre::eyre::eyre!(
-                "The PSWindowsUpdate module is not available. Please install it using 'Install-Module PSWindowsUpdate'"
-=======
-        // Check if Windows Update is supported before attempting to run it
-        if !self.supports_windows_update() {
-            return Err(color_eyre::eyre::eyre!(
-                "PSWindowsUpdate module is not installed. Windows Update is not available."
->>>>>>> 05a8f675
-            ));
-        }
-
-        let verbose_flag = if ctx.config().verbose() { " -Verbose" } else { "" };
-        let accept_flag = if ctx.config().accept_all_windows_updates() {
-            " -AcceptAll"
-        } else {
-            ""
-        };
-
-        // Build command with appropriate flags
-        let script = format!(
-            "Write-Output '{}'; Install-WindowsUpdate{}{} -Confirm:$false; Write-Output '{}'",
-            self.clean_translation(t!("Starting Windows Update...")),
-            verbose_flag,
-            accept_flag,
-            self.clean_translation(t!("Windows Update check completed"))
-        );
-
-        self.execute_operation(ctx, "Windows Update", || self.execute_script(ctx, &script))
-    }
-
-    pub fn microsoft_store(&self, ctx: &ExecutionContext) -> Result<()> {
-        windows::microsoft_store(self, ctx)
-    }
-
-    /// Checks if PowerShell execution policy is properly set
-    pub fn execution_policy_args_if_needed(&self) -> Result<()> {
-        if !self.is_execution_policy_set("RemoteSigned") {
-            Err(color_eyre::eyre::eyre!(
-                "PowerShell execution policy is too restrictive. \
-                Please run 'Set-ExecutionPolicy RemoteSigned -Scope CurrentUser' in PowerShell \
-                (or use Unrestricted/Bypass if you're sure about the security implications)"
-            ))
-        } else {
-            Ok(())
-        }
-    }
-
-    /// Checks if the current execution policy is at least as permissive as the required policy
-    fn is_execution_policy_set(&self, policy: &str) -> bool {
-        if let Some(powershell) = &self.path {
-            // These policies are ordered from most restrictive to least restrictive
-            let valid_policies = ["Restricted", "AllSigned", "RemoteSigned", "Unrestricted", "Bypass"];
-
-            // Find the index of our target policy
-            let target_idx = valid_policies.iter().position(|&p| p == policy);
-
-            let output = Command::new(powershell)
-                .args([PS_NO_PROFILE, PS_COMMAND, "Get-ExecutionPolicy"])
-                .output_checked_utf8();
-
-            if let Ok(output) = output {
-                let current_policy = output.stdout.trim();
-
-                // Find the index of the current policy
-                let current_idx = valid_policies.iter().position(|&p| p == current_policy);
-
-                // Check if current policy exists and is at least as permissive as the target
-                return match (current_idx, target_idx) {
-                    (Some(current), Some(target)) => current >= target,
-                    _ => false,
-                };
-            }
-        }
-        false
-    }
-}
-
-#[cfg(windows)]
-mod windows {
-    use super::*;
-
-    pub fn has_module(powershell: &PathBuf, module_name: &str) -> bool {
-        Command::new(powershell)
-            .args([
-                PS_NO_PROFILE,
-                PS_NO_LOGO,
-                PS_COMMAND,
-                &format!(
-                    "Get-Module -ListAvailable {} -ErrorAction SilentlyContinue",
-                    module_name
-                ),
-            ])
-            .output_checked_utf8()
-            .map(|result| !result.stdout.is_empty())
-            .unwrap_or(false)
-    }
-
-    pub fn microsoft_store(powershell: &Powershell, ctx: &ExecutionContext) -> Result<()> {
-        let verbose_flag = if ctx.config().verbose() { " -Verbose" } else { "" };
-        let ps_script = create_microsoft_store_script(powershell, verbose_flag);
-
-        powershell.execute_operation(ctx, "Microsoft Store", || {
-            if let Err(e) = powershell.execute_script(ctx, &ps_script) {
-                println!(
-                    "{}: {}",
-                    powershell.clean_translation(t!("Microsoft Store update failed")),
-                    e
-                );
-
-                // If primary method fails, try fallbacks
-                try_microsoft_store_fallbacks(powershell, ctx)?;
-
-                // Still return an error to indicate primary method failed
-                return Err(color_eyre::eyre::eyre!(
-                    "Microsoft Store update failed. Administrator privileges may be required."
-                ));
-            }
-            Ok(())
-        })
-    }
-
-    fn create_microsoft_store_script(powershell: &Powershell, verbose_flag: &str) -> String {
-        ScriptBuilder::new(scripts::MS_STORE_UPDATE_TEMPLATE)
-            .add_translation(
-                "attempting_store_update",
-                t!("Attempting to update Microsoft Store apps using MDM method..."),
-            )
-            .with_param("verbose_flag", verbose_flag)
-            .add_translation("update_completed", t!("Microsoft Store update check completed"))
-            .build(&|t| powershell.clean_translation(t))
-    }
-
-    fn try_microsoft_store_fallbacks(powershell: &Powershell, ctx: &ExecutionContext) -> Result<()> {
-        // First fallback: open Microsoft Store updates page
-        println!(
-            "{}",
-            powershell.clean_translation(t!("Attempting to open Microsoft Store updates page..."))
-        );
-
-        // Try to open the Microsoft Store updates page
-        let store_script = r#"$Launcher = [Windows.System.Launcher,Windows.System,ContentType=WindowsRuntime];
-                $Launcher::LaunchUriAsync([uri]'ms-windows-store://downloadsandupdates').GetAwaiter().GetResult()"#;
-
-        if let Err(e) = powershell.execute_script(ctx, store_script) {
-            println!(
-                "{}: {}",
-                powershell.clean_translation(t!("Failed to open Microsoft Store")),
-                e
-            );
-        } else {
-            println!(
-                "{}",
-                powershell.clean_translation(t!(
-                    "Opened Microsoft Store updates page. Please check for updates manually."
-                ))
-            );
-        }
-
-        // Second fallback: wsreset
-        println!(
-            "{}",
-            powershell.clean_translation(t!("Attempting to reset Microsoft Store..."))
-        );
-
-        if let Err(e) = ctx.run_type().execute("wsreset.exe").arg("-i").status_checked() {
-            println!(
-                "{}: {}",
-                powershell.clean_translation(t!("Failed to reset Microsoft Store")),
-                e
-            );
-        } else {
-            println!(
-                "{}",
-                powershell.clean_translation(t!("Initiated Microsoft Store reset. Updates should begin shortly."))
-            );
-        }
-
-        Ok(())
-    }
-}+use std::cell::Cell;
+use std::path::PathBuf;
+use std::process::Command;
+
+use color_eyre::eyre::Result;
+use rust_i18n::t;
+
+use crate::command::CommandExt;
+use crate::config::Step;
+use crate::execution_context::ExecutionContext;
+use crate::executor::Executor;
+use crate::terminal::{is_dumb, print_separator};
+use crate::utils::{require_option, which};
+
+// String constants for common PowerShell arguments
+const PS_NO_PROFILE: &str = "-NoProfile";
+const PS_NO_LOGO: &str = "-NoLogo";
+const PS_NON_INTERACTIVE: &str = "-NonInteractive";
+const PS_COMMAND: &str = "-Command";
+
+mod scripts {
+    // PowerShell script templates
+    pub(super) const GALLERY_CHECK_TEMPLATE: &str = r#"# First test connectivity to PowerShell Gallery
+$galleryAvailable = $false
+Write-Host "{checking_connectivity}" -ForegroundColor Cyan
+try {{
+  $request = [System.Net.WebRequest]::Create("https://www.powershellgallery.com/api/v2")
+  $request.Method = "HEAD"
+  $request.Timeout = 10000
+  $response = $request.GetResponse()
+  $galleryAvailable = $true
+  $response.Close()
+  Write-Host "{gallery_accessible}" -ForegroundColor Green
+}} catch {{
+  Write-Host "{gallery_not_accessible}" -ForegroundColor Red
+  Write-Host "  $($_.Exception.Message)" -ForegroundColor Red
+}}"#;
+
+    pub(super) const MODULES_UPDATE_TEMPLATE: &str = r#"Get-Module -ListAvailable | Select-Object -Property Name -Unique | ForEach-Object {{
+    $moduleName = $_.Name
+    try {{
+      # Only process modules installed via Install-Module
+      if (Get-InstalledModule -Name $moduleName -ErrorAction SilentlyContinue) {{
+        # Process each module individually - unload, update, reload
+        Write-Host "{processing_module}" -ForegroundColor Cyan
+
+        # Check if the module is loaded and unload it if necessary
+        Write-Host "  {unloading_module}" -ForegroundColor Yellow
+        if (Get-Module -Name $moduleName -ErrorAction SilentlyContinue) {{
+          Remove-Module -Name $moduleName -Force -ErrorAction SilentlyContinue
+        }} else {{
+          Write-Host "    Module is not currently loaded" -ForegroundColor Yellow
+        }}
+
+        # Update the module
+        Write-Host "  {updating_module}" -ForegroundColor Cyan
+        $updateAttempts = 0
+        $maxAttempts = 2
+        $updateSuccess = $false
+
+        while (-not $updateSuccess -and $updateAttempts -lt $maxAttempts) {{
+          try {{
+            $updateAttempts++
+            {update_command}
+            $updateSuccess = $true
+          }} catch {{
+            if ($updateAttempts -lt $maxAttempts) {{
+              Write-Host "    {retry_attempt}" -ForegroundColor Yellow
+              Start-Sleep -Seconds 2
+            }} else {{
+              Write-Host "    {update_failed}" -ForegroundColor Red
+              Write-Host "    $($_.Exception.Message)" -ForegroundColor Red
+            }}
+          }}
+        }}
+
+        # Reload the module
+        try {{
+          Write-Host "  {reloading_module}" -ForegroundColor Green
+          Import-Module $moduleName -ErrorAction Stop
+          Write-Host "  {import_success}" -ForegroundColor Green
+        }} catch {{
+          Write-Host "  {import_failed}" -ForegroundColor Yellow
+        }}
+      }}
+    }} catch {{
+      Write-Host "{process_failed}" -ForegroundColor Red
+    }}
+  }}"#;
+
+    #[cfg(windows)]
+    pub(super) const MS_STORE_UPDATE_TEMPLATE: &str = r#"try {{
+        Write-Output "{attempting_store_update}"
+        $result = (Get-CimInstance{verbose_flag} -Namespace "Root\cimv2\mdm\dmmap" -ClassName "MDM_EnterpriseModernAppManagement_AppManagement01" -ErrorAction Stop |
+        Invoke-CimMethod{verbose_flag} -MethodName UpdateScanMethod -ErrorAction Stop).ReturnValue
+
+        if ($result -eq 0) {{
+            Write-Output "{update_completed}"
+        }} else {{
+            Write-Output "FAIL_PRIMARY_NONZERO:$result"
+        }}
+    }} catch {{
+        Write-Output "FAIL_PRIMARY_EXCEPTION:$($_.Exception.Message)"
+    }}"#;
+}
+
+// Helper for building PowerShell scripts with proper translations
+#[derive(Clone)]
+struct ScriptBuilder {
+    translations: Vec<(String, String)>,
+    template: String,
+}
+
+impl ScriptBuilder {
+    fn new(template: &str) -> Self {
+        Self {
+            translations: Vec::new(),
+            template: template.to_string(),
+        }
+    }
+
+    fn add_translation(&mut self, placeholder: &str, translation: impl Into<String>) -> &mut Self {
+        self.translations.push((placeholder.to_string(), translation.into()));
+        self
+    }
+
+    fn with_param(&mut self, placeholder: &str, value: &str) -> &mut Self {
+        self.translations.push((placeholder.to_string(), value.to_string()));
+        self
+    }
+
+    // Changed to take &self instead of self to avoid ownership issues
+    fn build(&self, translator: &dyn Fn(String) -> String) -> String {
+        let mut result = self.template.clone();
+        for (placeholder, text) in &self.translations {
+            result = result.replace(&format!("{{{}}}", placeholder), &translator(text.clone()));
+        }
+        result
+    }
+}
+
+pub struct Powershell {
+    path: Option<PathBuf>,
+    profile: Option<PathBuf>,
+    uac_prompt_shown: Cell<bool>,
+    #[cfg(windows)]
+    windows_update_support: Cell<Option<bool>>,
+}
+
+impl Powershell {
+    pub fn new() -> Self {
+        let path = which("pwsh").or_else(|| which("powershell")).filter(|_| !is_dumb());
+        let profile = Self::find_profile(&path);
+        Powershell {
+            path,
+            profile,
+            uac_prompt_shown: Cell::new(false),
+            #[cfg(windows)]
+            windows_update_support: Cell::new(None),
+        }
+    }
+
+    /// Helper to find the PowerShell profile path
+    fn find_profile(path: &Option<PathBuf>) -> Option<PathBuf> {
+        path.as_ref().and_then(|path| {
+            Command::new(path)
+                .args(Self::default_args())
+                .arg(PS_COMMAND)
+                .arg("Split-Path $profile")
+                .output_checked_utf8()
+                .map(|output| PathBuf::from(output.stdout.trim()))
+                .and_then(super::super::utils::PathExt::require)
+                .ok()
+        })
+    }
+
+    /// Returns the default PowerShell command arguments used in most commands
+    fn default_args() -> [&'static str; 3] {
+        [PS_NO_PROFILE, PS_NO_LOGO, PS_NON_INTERACTIVE]
+    }
+
+    #[cfg(windows)]
+    pub fn windows_powershell() -> Self {
+        Powershell {
+            path: which("powershell").filter(|_| !is_dumb()),
+            profile: None,
+            uac_prompt_shown: Cell::new(false),
+            windows_update_support: Cell::new(None),
+        }
+    }
+
+    pub fn profile(&self) -> Option<&PathBuf> {
+        self.profile.as_ref()
+    }
+
+    /// Helper function to clean translated strings by removing locale prefixes
+    fn clean_translation(&self, text: impl Into<String>) -> String {
+        let text = text.into();
+        // Remove locale prefixes like "en-GB." from translated strings
+        text.find('.')
+            .filter(|&idx| text.chars().take(idx).all(|c| c.is_ascii_alphabetic() || c == '-'))
+            .map_or(text.clone(), |idx| text[idx + 1..].to_string())
+    }
+
+    /// Get flags for module update based on configuration
+    fn get_update_flags(&self, ctx: &ExecutionContext) -> (String, String) {
+        let force_flag = if ctx.config().yes(Step::Powershell) || ctx.config().powershell_force_modules_update() {
+            " -Force"
+        } else {
+            ""
+        };
+
+        let verbose_flag = if ctx.config().verbose() { " -Verbose" } else { "" };
+
+        (force_flag.to_string(), verbose_flag.to_string())
+    }
+
+    /// Creates the PowerShell script for updating modules
+    fn create_update_script(&self, ctx: &ExecutionContext) -> String {
+        let (force_flag, verbose_flag) = self.get_update_flags(ctx);
+        let update_command = format!("Update-Module -Name $moduleName{}{}", verbose_flag, force_flag);
+
+        // Create gallery check script using the template
+        let gallery_check_script = ScriptBuilder::new(scripts::GALLERY_CHECK_TEMPLATE)
+            .add_translation(
+                "checking_connectivity",
+                t!("Checking connectivity to PowerShell Gallery..."),
+            )
+            .add_translation("gallery_accessible", t!("PowerShell Gallery is accessible"))
+            .add_translation(
+                "gallery_not_accessible",
+                t!("PowerShell Gallery is not accessible. Module updates will be skipped."),
+            )
+            .build(&|t| self.clean_translation(t));
+
+        // Create modules update script using the template
+        let update_modules_script = ScriptBuilder::new(scripts::MODULES_UPDATE_TEMPLATE)
+            .add_translation(
+                "processing_module",
+                t!("Processing module: {moduleName}", moduleName = "$moduleName"),
+            )
+            .add_translation(
+                "unloading_module",
+                t!("Unloading module: {moduleName}", moduleName = "$moduleName"),
+            )
+            .add_translation(
+                "updating_module",
+                t!("Updating module: {moduleName}", moduleName = "$moduleName"),
+            )
+            .with_param("update_command", &update_command)
+            .add_translation(
+                "retry_attempt",
+                t!(
+                    "Retry attempt {attempt} of {max}...",
+                    attempt = "$updateAttempts",
+                    max = "$maxAttempts"
+                ),
+            )
+            .add_translation("update_failed", t!("Failed to update module after multiple attempts"))
+            .add_translation(
+                "reloading_module",
+                t!("Reloading module: {moduleName}", moduleName = "$moduleName"),
+            )
+            .add_translation(
+                "import_success",
+                t!("Successfully imported module: {moduleName}", moduleName = "$moduleName"),
+            )
+            .add_translation(
+                "import_failed",
+                t!(
+                    "Could not reload module: {moduleName} - {error}",
+                    moduleName = "$moduleName",
+                    error = "$($_.Exception.Message)"
+                ),
+            )
+            .add_translation(
+                "process_failed",
+                t!(
+                    "Failed to process module: {moduleName} - {error}",
+                    moduleName = "$moduleName",
+                    error = "$($_.Exception.Message)"
+                ),
+            )
+            .build(&|t| self.clean_translation(t));
+
+        // Assemble the final script
+        format!(
+            r#"Write-Host "{}" -ForegroundColor Cyan
+
+{gallery_check_script}
+
+if ($galleryAvailable) {{
+    {update_modules_script}
+}} else {{
+    Write-Host "{}" -ForegroundColor Red
+    # Continue with module loading anyway, as they might still work
+    Write-Host "{}" -ForegroundColor Yellow
+}}
+
+Write-Host "{}" -ForegroundColor Green
+Write-Host "{}" -ForegroundColor Green"#,
+            self.clean_translation(t!("Processing PowerShell modules...")),
+            self.clean_translation(t!("Unable to connect to PowerShell Gallery. Module updates skipped.")),
+            self.clean_translation(t!("Will still attempt to load existing modules")),
+            self.clean_translation(t!("PowerShell module processing complete.")),
+            self.clean_translation(t!("PowerShell Modules update check completed"))
+        )
+    }
+
+    /// Creates a command to execute PowerShell with optional sudo elevation
+    fn create_powershell_command(&self, ctx: &ExecutionContext) -> Result<Executor> {
+        let powershell = require_option(self.path.as_ref(), t!("Powershell is not installed").to_string())?;
+
+        let cmd = if let Some(sudo) = ctx.sudo() {
+            let mut cmd = ctx.run_type().execute(sudo);
+            cmd.arg(powershell);
+            cmd
+        } else {
+            ctx.run_type().execute(powershell)
+        };
+
+        Ok(cmd)
+    }
+
+    /// Handle UAC prompts and execute a PowerShell script with standard arguments
+    fn execute_script(&self, ctx: &ExecutionContext, script: &str) -> Result<()> {
+        // Check elevation status before creating command to avoid resource allocation if unnecessary
+        if ctx.sudo().is_some() && !Self::is_process_elevated() && !self.uac_prompt_shown.get() {
+            println!(
+                "{}",
+                self.clean_translation(t!("Administrator privileges required - you will see a UAC prompt"))
+            );
+            self.uac_prompt_shown.set(true);
+        }
+
+        // Check execution policy on Windows
+        #[cfg(windows)]
+        self.execution_policy_args_if_needed()?;
+
+        // Create and execute the command
+        self.create_powershell_command(ctx)?
+            .args(Self::default_args())
+            .arg(PS_COMMAND)
+            .arg(script)
+            .status_checked()
+    }
+
+    // Helper function to detect if current process is already elevated
+    #[cfg(windows)]
+    fn is_process_elevated() -> bool {
+        use std::process::Command;
+
+        Command::new("powershell")
+            .args([
+                "-NoProfile",
+                "-Command",
+                "[bool](([System.Security.Principal.WindowsIdentity]::GetCurrent()).groups -match 'S-1-5-32-544')",
+            ])
+            .output_checked_utf8()
+            .map(|output| output.stdout.trim().to_lowercase() == "true")
+            .unwrap_or(false)
+    }
+
+    #[cfg(not(windows))]
+    fn is_process_elevated() -> bool {
+        false // On non-Windows platforms, we don't need this check
+    }
+
+    /// Execute an operation with standard messaging and UAC handling
+    fn execute_operation<F>(&self, ctx: &ExecutionContext, operation_name: &str, operation: F) -> Result<()>
+    where
+        F: FnOnce() -> Result<()>,
+    {
+        let will_elevate = ctx.sudo().is_some() && !self.uac_prompt_shown.get() && !Self::is_process_elevated();
+
+        // Only show scanning message if no UAC prompt will be shown
+        if !will_elevate {
+            println!("{}", self.clean_translation(t!("Scanning for updates...")));
+        }
+
+        // Execute the operation
+        let result = operation();
+
+        // Show completion message if operation succeeded and we're not elevating
+        if result.is_ok() && !will_elevate {
+            // First substitute the operation_name into the translation string, then clean it
+            let completed_message = t!("{operation_name} check completed", operation_name = operation_name);
+            println!("{}", self.clean_translation(completed_message));
+        }
+
+        result
+    }
+
+    pub fn update_modules(&self, ctx: &ExecutionContext) -> Result<()> {
+        print_separator(t!("Powershell Modules Update"));
+
+        self.execute_operation(ctx, "PowerShell Modules", || {
+            let script = self.create_update_script(ctx);
+            self.execute_script(ctx, &script)
+        })
+    }
+}
+
+#[cfg(windows)]
+impl Powershell {
+    pub fn supports_windows_update(&self) -> bool {
+        // Use cached result if available
+        if let Some(supports) = self.windows_update_support.get() {
+            return supports;
+        }
+
+        // Check if the PSWindowsUpdate module is available
+        let result = self
+            .path
+            .as_ref()
+            .is_some_and(|p| windows::has_module(p, "PSWindowsUpdate"));
+
+        // Cache the result for future calls
+        self.windows_update_support.set(Some(result));
+
+        result
+    }
+
+    pub fn windows_update(&self, ctx: &ExecutionContext) -> Result<()> {
+        // Check if Windows Update is supported before attempting to run it
+        if !self.supports_windows_update() {
+            return Err(color_eyre::eyre::eyre!(
+                "PSWindowsUpdate module is not installed. Windows Update is not available."
+            ));
+        }
+
+        let verbose_flag = if ctx.config().verbose() { " -Verbose" } else { "" };
+        let accept_flag = if ctx.config().accept_all_windows_updates() {
+            " -AcceptAll"
+        } else {
+            ""
+        };
+
+        // Build command with appropriate flags
+        let script = format!(
+            "Write-Output '{}'; Install-WindowsUpdate{}{} -Confirm:$false; Write-Output '{}'",
+            self.clean_translation(t!("Starting Windows Update...")),
+            verbose_flag,
+            accept_flag,
+            self.clean_translation(t!("Windows Update check completed"))
+        );
+
+        self.execute_operation(ctx, "Windows Update", || self.execute_script(ctx, &script))
+    }
+
+    pub fn microsoft_store(&self, ctx: &ExecutionContext) -> Result<()> {
+        windows::microsoft_store(self, ctx)
+    }
+
+    /// Checks if PowerShell execution policy is properly set
+    pub fn execution_policy_args_if_needed(&self) -> Result<()> {
+        if !self.is_execution_policy_set("RemoteSigned") {
+            Err(color_eyre::eyre::eyre!(
+                "PowerShell execution policy is too restrictive. \
+                Please run 'Set-ExecutionPolicy RemoteSigned -Scope CurrentUser' in PowerShell \
+                (or use Unrestricted/Bypass if you're sure about the security implications)"
+            ))
+        } else {
+            Ok(())
+        }
+    }
+
+    /// Checks if the current execution policy is at least as permissive as the required policy
+    fn is_execution_policy_set(&self, policy: &str) -> bool {
+        if let Some(powershell) = &self.path {
+            // These policies are ordered from most restrictive to least restrictive
+            let valid_policies = ["Restricted", "AllSigned", "RemoteSigned", "Unrestricted", "Bypass"];
+
+            // Find the index of our target policy
+            let target_idx = valid_policies.iter().position(|&p| p == policy);
+
+            let output = Command::new(powershell)
+                .args([PS_NO_PROFILE, PS_COMMAND, "Get-ExecutionPolicy"])
+                .output_checked_utf8();
+
+            if let Ok(output) = output {
+                let current_policy = output.stdout.trim();
+
+                // Find the index of the current policy
+                let current_idx = valid_policies.iter().position(|&p| p == current_policy);
+
+                // Check if current policy exists and is at least as permissive as the target
+                return match (current_idx, target_idx) {
+                    (Some(current), Some(target)) => current >= target,
+                    _ => false,
+                };
+            }
+        }
+        false
+    }
+}
+
+#[cfg(windows)]
+mod windows {
+    use super::*;
+
+    pub fn has_module(powershell: &PathBuf, module_name: &str) -> bool {
+        Command::new(powershell)
+            .args([
+                PS_NO_PROFILE,
+                PS_NO_LOGO,
+                PS_COMMAND,
+                &format!(
+                    "Get-Module -ListAvailable {} -ErrorAction SilentlyContinue",
+                    module_name
+                ),
+            ])
+            .output_checked_utf8()
+            .map(|result| !result.stdout.is_empty())
+            .unwrap_or(false)
+    }
+
+    pub fn microsoft_store(powershell: &Powershell, ctx: &ExecutionContext) -> Result<()> {
+        let verbose_flag = if ctx.config().verbose() { " -Verbose" } else { "" };
+        let ps_script = create_microsoft_store_script(powershell, verbose_flag);
+
+        powershell.execute_operation(ctx, "Microsoft Store", || {
+            if let Err(e) = powershell.execute_script(ctx, &ps_script) {
+                println!(
+                    "{}: {}",
+                    powershell.clean_translation(t!("Microsoft Store update failed")),
+                    e
+                );
+
+                // If primary method fails, try fallbacks
+                try_microsoft_store_fallbacks(powershell, ctx)?;
+
+                // Still return an error to indicate primary method failed
+                return Err(color_eyre::eyre::eyre!(
+                    "Microsoft Store update failed. Administrator privileges may be required."
+                ));
+            }
+            Ok(())
+        })
+    }
+
+    fn create_microsoft_store_script(powershell: &Powershell, verbose_flag: &str) -> String {
+        ScriptBuilder::new(scripts::MS_STORE_UPDATE_TEMPLATE)
+            .add_translation(
+                "attempting_store_update",
+                t!("Attempting to update Microsoft Store apps using MDM method..."),
+            )
+            .with_param("verbose_flag", verbose_flag)
+            .add_translation("update_completed", t!("Microsoft Store update check completed"))
+            .build(&|t| powershell.clean_translation(t))
+    }
+
+    fn try_microsoft_store_fallbacks(powershell: &Powershell, ctx: &ExecutionContext) -> Result<()> {
+        // First fallback: open Microsoft Store updates page
+        println!(
+            "{}",
+            powershell.clean_translation(t!("Attempting to open Microsoft Store updates page..."))
+        );
+
+        // Try to open the Microsoft Store updates page
+        let store_script = r#"$Launcher = [Windows.System.Launcher,Windows.System,ContentType=WindowsRuntime];
+                $Launcher::LaunchUriAsync([uri]'ms-windows-store://downloadsandupdates').GetAwaiter().GetResult()"#;
+
+        if let Err(e) = powershell.execute_script(ctx, store_script) {
+            println!(
+                "{}: {}",
+                powershell.clean_translation(t!("Failed to open Microsoft Store")),
+                e
+            );
+        } else {
+            println!(
+                "{}",
+                powershell.clean_translation(t!(
+                    "Opened Microsoft Store updates page. Please check for updates manually."
+                ))
+            );
+        }
+
+        // Second fallback: wsreset
+        println!(
+            "{}",
+            powershell.clean_translation(t!("Attempting to reset Microsoft Store..."))
+        );
+
+        if let Err(e) = ctx.run_type().execute("wsreset.exe").arg("-i").status_checked() {
+            println!(
+                "{}: {}",
+                powershell.clean_translation(t!("Failed to reset Microsoft Store")),
+                e
+            );
+        } else {
+            println!(
+                "{}",
+                powershell.clean_translation(t!("Initiated Microsoft Store reset. Updates should begin shortly."))
+            );
+        }
+
+        Ok(())
+    }
+}