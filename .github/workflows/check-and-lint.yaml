on:
  pull_request:
  push:
    branches:
      - main

name: CI

env:
  RUST_VER: '1.60.0'
  CROSS_VER: '0.2.4'
  CARGO_NET_RETRY: 3

jobs:
  fmt:
    name: Rustfmt
    runs-on: ubuntu-20.04
    steps:
      - name: Checkout code
        uses: actions/checkout@v3

      - name: Setup Rust
        uses: dtolnay/rust-toolchain@master
        with:
          toolchain: '${{ env.RUST_VER }}'
<<<<<<< HEAD
          targets: ${{ matrix.target }}
          components: clippy, rustfmt
=======
          components: rustfmt
>>>>>>> e4561555

      - name: Run cargo fmt
        run: |
          cargo fmt --all -- --check

  main:
    needs: fmt
    name: ${{ matrix.target_name }} (check, clippy)
    runs-on: ${{ matrix.os }}
    strategy:
      fail-fast: false
      matrix:
        include:
          - target: x86_64-linux-android
            target_name: Android
            use_cross: true
            os: ubuntu-20.04

          - target: x86_64-unknown-freebsd
            target_name: FreeBSD
            use_cross: true
            os: ubuntu-20.04

          - target: x86_64-unknown-linux-gnu
            target_name: Linux
            os: ubuntu-20.04

          - target: x86_64-apple-darwin
            target_name: macOS
            os: macos-11

          - target: x86_64-unknown-netbsd
            target_name: NetBSD
            use_cross: true
            os: ubuntu-20.04

          - target: x86_64-pc-windows-msvc
            target_name: Windows
            os: windows-2019
    steps:
      - name: Checkout code
        uses: actions/checkout@v3

      - name: Setup Rust
        uses: dtolnay/rust-toolchain@master
        with:
          toolchain: '${{ env.RUST_VER }}'
<<<<<<< HEAD
          targets: ${{ matrix.target }}
          components: clippy, rustfmt
=======
          components: clippy
>>>>>>> e4561555

      - name: Setup Rust Cache
        uses: Swatinem/rust-cache@v2
        with:
          prefix-key: ${{ matrix.target }}

      - name: Setup cross
        if: matrix.use_cross == true
        run: curl -fL --retry 3 https://github.com/cross-rs/cross/releases/download/v${{ env.CROSS_VER }}/cross-x86_64-unknown-linux-musl.tar.gz | tar vxz -C /usr/local/bin

      - name: Run cargo check
        run: ${{ matrix.use_cross == true && 'cross' || 'cargo' }} check --locked --target ${{ matrix.target }}

      - name: Run cargo clippy
        run: ${{ matrix.use_cross == true && 'cross' || 'cargo' }} clippy --locked --target ${{ matrix.target }} --all-features -- -D warnings<|MERGE_RESOLUTION|>--- conflicted
+++ resolved
@@ -22,13 +22,8 @@
       - name: Setup Rust
         uses: dtolnay/rust-toolchain@master
         with:
-          toolchain: '${{ env.RUST_VER }}'
-<<<<<<< HEAD
-          targets: ${{ matrix.target }}
-          components: clippy, rustfmt
-=======
+          toolchain: '${{ env.RUST_VER }}
           components: rustfmt
->>>>>>> e4561555
 
       - name: Run cargo fmt
         run: |
@@ -76,12 +71,7 @@
         uses: dtolnay/rust-toolchain@master
         with:
           toolchain: '${{ env.RUST_VER }}'
-<<<<<<< HEAD
-          targets: ${{ matrix.target }}
-          components: clippy, rustfmt
-=======
           components: clippy
->>>>>>> e4561555
 
       - name: Setup Rust Cache
         uses: Swatinem/rust-cache@v2
