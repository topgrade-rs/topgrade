--- conflicted
+++ resolved
@@ -22,14 +22,8 @@
       - name: Setup Rust
         uses: dtolnay/rust-toolchain@master
         with:
-<<<<<<< HEAD
-          toolchain: '${{ env.RUST_VER }}'
-          targets: ${{ matrix.target }}
-          components: clippy, rustfmt
-=======
           toolchain: '${{ env.RUST_VER }}
           components: rustfmt
->>>>>>> 25c50571
 
       - name: Run cargo fmt
         run: |
@@ -77,12 +71,7 @@
         uses: dtolnay/rust-toolchain@master
         with:
           toolchain: '${{ env.RUST_VER }}'
-<<<<<<< HEAD
-          targets: ${{ matrix.target }}
-          components: clippy, rustfmt
-=======
           components: clippy
->>>>>>> 25c50571
 
       - name: Setup Rust Cache
         uses: Swatinem/rust-cache@v2
