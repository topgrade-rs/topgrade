name: Publish release files for CD native and non-cd-native environments

on:
  repository_dispatch:
    types: [ release-created ]

permissions:
  # Write permissions to call the repository dispatch
  contents: write

concurrency:
  group: ${{ github.workflow }}-${{ github.ref }}
  cancel-in-progress: true

jobs:
  # Publish release files for CD native environments
  native_build:
    timeout-minutes: 60
    permissions:
      # Use to sign the release artifacts
      id-token: write
      # Used to upload release artifacts
      contents: write
      # Used to generate artifact attestations
      attestations: write
    strategy:
      fail-fast: false
      matrix:
        # Use the Ubuntu 22.04 image to link with a low version of glibc
        #
        # https://github.com/topgrade-rs/topgrade/issues/1095
        platform: [ ubuntu-22.04, macos-latest, macos-15-intel, windows-latest ]
    runs-on: ${{ matrix.platform }}
    steps:
      - uses: actions/checkout@v5.0.0
        with:
          persist-credentials: false
          fetch-depth: 1

      - name: Install needed components
        run: |
          rustup component add rustfmt
          rustup component add clippy

      - name: Install cargo-deb
        run: cargo install cargo-deb
        if: ${{ startsWith(matrix.platform, 'ubuntu-') }}
        shell: bash

      - name: Check format
        run: cargo fmt --all -- --check

      - name: Run clippy
        run: cargo clippy --all-targets --locked -- -D warnings

      - name: Run clippy (All features)
        run: cargo clippy --all-targets --locked --all-features -- -D warnings

      - name: Run tests
        run: cargo test

      # Used `https://github.com/BurntSushi/ripgrep/blob/master/.github/workflows/release.yml`
      # as a reference.
      - name: Build debug binary to create release assets
        shell: bash
        run: |
          cargo build --all-features
          bin="target/debug/topgrade"
          echo "BIN=$bin" >> $GITHUB_ENV

      - name: Create deployment directory
        shell: bash
        run: |
          dir=deployment/deb
          mkdir -p "$dir"
          echo "DEPLOY_DIR=$dir" >> $GITHUB_ENV

      - name: Generate shell completions
        shell: bash
        run: |
          "$BIN" --gen-completion bash > "$DEPLOY_DIR/topgrade.bash"
          "$BIN" --gen-completion fish > "$DEPLOY_DIR/topgrade.fish"
          "$BIN" --gen-completion zsh > "$DEPLOY_DIR/_topgrade"

      - name: Build in Release profile with all features enabled
        run: cargo build --release --all-features

      - name: Rename Release (Unix)
        run: |
          cargo install default-target
          mkdir -p assets
          FILENAME=topgrade-${{ github.event.client_payload.tag }}-$(default-target)
          mv target/release/topgrade assets
          cd assets
          tar --format=ustar -czf $FILENAME.tar.gz topgrade
          rm topgrade
          ls .
        if: ${{ matrix.platform != 'windows-latest' }}
        shell: bash

      - name: Build Debian-based system binary and create package
        # First remove the binary built by previous steps
        # because we don't want the auto-update feature,
        # then build the new binary without auto-updating.
        run: |
          rm -rf target/release
          cargo build --release
          cargo deb --no-build --no-strip
        if: ${{ startsWith(matrix.platform, 'ubuntu-') }}
        shell: bash

      - name: Move Debian-based system package
        run: |
          mkdir -p assets
          mv target/debian/*.deb assets
        if: ${{ startsWith(matrix.platform, 'ubuntu-') }}
        shell: bash

      - name: Rename Release (Windows)
        run: |
          cargo install default-target
          mkdir assets
          FILENAME=topgrade-${{ github.event.client_payload.tag }}-$(default-target)
          mv target/release/topgrade.exe assets/topgrade.exe
          cd assets
          powershell Compress-Archive -Path * -Destination ${FILENAME}.zip
          rm topgrade.exe
          ls .
        if: ${{ matrix.platform == 'windows-latest' }}
        shell: bash

<<<<<<< HEAD
      - name: Upload assets
        run:
          gh release upload "${{ github.event.client_payload.tag }}" assets/*
        env:
          GITHUB_TOKEN: ${{ secrets.GITHUB_TOKEN }}
=======
      - name: Generate SBOM for release assets
        uses: anchore/sbom-action@v0
        with:
          path: assets
          format: cyclonedx-json
          output-file: assets/sbom.cdx.json

      - name: Install Cosign
        uses: sigstore/cosign-installer@v3

      - name: Keyless sign release assets with Cosign
        env:
          COSIGN_EXPERIMENTAL: "true"
        shell: bash
        run: |
          set -euo pipefail
          for f in assets/*; do
            [ -f "$f" ] || continue
            echo "Signing $f"
            cosign sign-blob --yes "$f" \
              --output-signature "${f}.sig" \
              --output-certificate "${f}.crt"
          done

      - name: Generate checksum manifest (SHA256SUMS)
        shell: bash
        run: |
          set -euo pipefail
          cd assets
          : > SHA256SUMS
          for f in *; do
            [ -f "$f" ] || continue
            case "$f" in
              *.sig|*.crt|SHA256SUMS|SHA256SUMS.sig|SHA256SUMS.crt) continue;;
            esac
            if command -v sha256sum >/dev/null 2>&1; then
              sha256sum "$f" >> SHA256SUMS
            else
              shasum -a 256 "$f" >> SHA256SUMS
            fi
          done
          echo "Generated SHA256SUMS:" && cat SHA256SUMS

      - name: Sign checksum manifest with Cosign
        env:
          COSIGN_EXPERIMENTAL: "true"
        shell: bash
        run: |
          set -euo pipefail
          cosign sign-blob --yes assets/SHA256SUMS \
            --output-signature assets/SHA256SUMS.sig \
            --output-certificate assets/SHA256SUMS.crt

      - name: Release
        uses: softprops/action-gh-release@6cbd405e2c4e67a21c47fa9e383d020e4e28b836 # v2.3.3
        with:
          tag_name: ${{ steps.determine_tag_name.outputs.tag_name }}
          files: assets/*
>>>>>>> 6394d064

      - name: Generate artifact attestations
        uses: actions/attest-build-provenance@v3.0.0
        with:
          subject-path: assets/*

  # Publish release files for non-CD-native environments
  cross_build:
    timeout-minutes: 90
    permissions:
      # Use to sign the release artifacts
      id-token: write
      # Used to upload release artifacts
      contents: write
      # Used to generate artifact attestations
      attestations: write
    strategy:
      fail-fast: false
      matrix:
        target:
          [
            "aarch64-unknown-linux-gnu",
            "armv7-unknown-linux-gnueabihf",
            "x86_64-unknown-linux-musl",
            "aarch64-unknown-linux-musl",
            "x86_64-unknown-freebsd",
          ]
    # Run this one on an older version as well, to limit glibc to 2.34 instead of 2.39.
    # Even though this is cross-compiled, it links to the libc6-<arch>-cross installed on the host
    # (see the apt-get install calls below)
    runs-on: ubuntu-22.04
    steps:
      - uses: actions/checkout@v5.0.0
        with:
          persist-credentials: false
          fetch-depth: 1

      - name: Install needed components
        run: |
          rustup component add rustfmt
          rustup component add clippy

      - name: Install cargo-deb cross compilation dependencies
        run: sudo apt-get install libc6-arm64-cross libgcc-s1-arm64-cross
        if: ${{ matrix.target == 'aarch64-unknown-linux-gnu' }}
        shell: bash

      - name: Install cargo-deb cross compilation dependencies for armv7
        run: sudo apt-get install libc6-armhf-cross libgcc-s1-armhf-cross
        if: ${{ matrix.target == 'armv7-unknown-linux-gnueabihf' }}
        shell: bash

      - name: Install cargo-deb
        run: cargo install cargo-deb
        if: ${{ matrix.target == 'aarch64-unknown-linux-gnu' || matrix.target == 'armv7-unknown-linux-gnueabihf' }}
        shell: bash

      - name: install targets
        run: rustup target add ${{ matrix.target }}

      - name: install cross
        # Install from source to fix `ld: cannot find -lgeom` for freebsd build
        run: cargo +stable install --git https://github.com/cross-rs/cross cross

      - name: Run clippy
        run: cross clippy --all-targets --locked --target ${{matrix.target}} -- -D warnings

      - name: Run clippy (All features)
        run: cross clippy  --locked --all-features --target ${{matrix.target}} -- -D warnings

      - name: Run tests
        run: cross test --target ${{matrix.target}}
        # Running tests on FreeBSD is impossible; see https://github.com/cross-rs/cross/wiki/FAQ#running-bsd-tests
        # Not that this is *NOT* the same as the original issue with `ld: cannot find -lgeom`, but a new issue:
        # error: test failed, to rerun pass `--lib`
        # Caused by:
        #   could not execute process `/target/x86_64-unknown-freebsd/debug/deps/topgrade-9b1670d87ca863dd` (never executed)
        # Caused by:
        #   No such file or directory (os error 2)
        # TODO: I have not tested this in GHA yet, only locally
        if: ${{ matrix.target != 'x86_64-unknown-freebsd' }}

      # Used `https://github.com/BurntSushi/ripgrep/blob/master/.github/workflows/release.yml`
      # as a reference.
      - name: Build debug binary to create release assets
        shell: bash
        run: |
          # This build is not using the target arch since this binary is only needed in CI. It needs
          # to be the compiled for the runner since it has the run the binary to generate completion
          # scripts.
          cargo build --all-features
          bin="target/debug/topgrade"
          echo "BIN=$bin" >> $GITHUB_ENV

      - name: Create deployment directory
        shell: bash
        run: |
          dir=deployment/deb
          mkdir -p "$dir"
          echo "DEPLOY_DIR=$dir" >> $GITHUB_ENV

      - name: Generate shell completions
        shell: bash
        run: |
          "$BIN" --gen-completion bash > "$DEPLOY_DIR/topgrade.bash"
          "$BIN" --gen-completion fish > "$DEPLOY_DIR/topgrade.fish"
          "$BIN" --gen-completion zsh > "$DEPLOY_DIR/_topgrade"

      - name: Build in Release profile with all features enabled
        run: cross build --release --all-features --target ${{matrix.target}}

      - name: Rename Release
        run: |
          mkdir -p assets
          FILENAME=topgrade-${{ github.event.client_payload.tag }}-${{matrix.target}}
          mv target/${{matrix.target}}/release/topgrade assets
          cd assets
          tar --format=ustar -czf $FILENAME.tar.gz topgrade
          rm topgrade
          ls .

      - name: Build Debian-based system package without autoupdate feature
        # First remove the binary built by previous steps
        # because we don't want the auto-update feature,
        # then build the new binary without auto-updating.
        run: |
          rm -rf target/${{matrix.target}}
          cross build --release --target ${{matrix.target}}
          cargo deb --target=${{matrix.target}} --no-build --no-strip
        if: ${{ matrix.target == 'aarch64-unknown-linux-gnu' || matrix.target == 'armv7-unknown-linux-gnueabihf' }}
        shell: bash

      - name: Move Debian-based system package
        run: |
          mkdir -p assets
          mv target/${{matrix.target}}/debian/*.deb assets
        if: ${{ matrix.target == 'aarch64-unknown-linux-gnu' || matrix.target == 'armv7-unknown-linux-gnueabihf' }}
        shell: bash


      - name: Upload assets
        run:
          gh release upload "${{ github.event.client_payload.tag }}" assets/*
        env:
          GITHUB_TOKEN: ${{ secrets.GITHUB_TOKEN }}

      - name: Generate artifact attestations
        uses: actions/attest-build-provenance@v3.0.0
        with:
          subject-path: assets/*

  triggers:
    runs-on: ubuntu-latest
    needs: [ native_build, cross_build ]
    steps:
      - name: Trigger workflows
        run: |
          gh api repos/${{ github.repository }}/dispatches \
            -f "event_type=release-assets-built" \
            -F "client_payload[tag]=${{ github.event.client_payload.tag }}"
        env:
          GITHUB_TOKEN: ${{ secrets.GITHUB_TOKEN }}<|MERGE_RESOLUTION|>--- conflicted
+++ resolved
@@ -1,12 +1,26 @@
 name: Publish release files for CD native and non-cd-native environments
 
 on:
-  repository_dispatch:
-    types: [ release-created ]
+  release:
+    types: [ created ]
+  # When a release failed, and there is something you need to fix in this
+  # YML file, you can manually re-run the job via this event to re-do the
+  # release. (Simply re-run the job through GitHub UI won't work as it would use
+  # the old YML file, which needs a fix.)
+  workflow_dispatch:
+    inputs:
+      # The GitHub Action (softprops/action-gh-release) used in this pipeline
+      # needs a tag, you specify it through this parameter.
+      #
+      # In the case described above, it should be an existing tag. E.g., the
+      # release of v16.0.4 failed, you should specify "v16.0.4" here.
+      existing_tag:
+        description: "The tag of the failed release that you wanna re-run and fix"
+        required: true
+        type: string
 
 permissions:
-  # Write permissions to call the repository dispatch
-  contents: write
+  contents: read
 
 concurrency:
   group: ${{ github.workflow }}-${{ github.ref }}
@@ -29,7 +43,7 @@
         # Use the Ubuntu 22.04 image to link with a low version of glibc
         #
         # https://github.com/topgrade-rs/topgrade/issues/1095
-        platform: [ ubuntu-22.04, macos-latest, macos-15-intel, windows-latest ]
+        platform: [ ubuntu-22.04, macos-latest, macos-13, windows-latest ]
     runs-on: ${{ matrix.platform }}
     steps:
       - uses: actions/checkout@v5.0.0
@@ -59,37 +73,24 @@
       - name: Run tests
         run: cargo test
 
-      # Used `https://github.com/BurntSushi/ripgrep/blob/master/.github/workflows/release.yml`
-      # as a reference.
-      - name: Build debug binary to create release assets
-        shell: bash
-        run: |
-          cargo build --all-features
-          bin="target/debug/topgrade"
-          echo "BIN=$bin" >> $GITHUB_ENV
-
-      - name: Create deployment directory
-        shell: bash
-        run: |
-          dir=deployment/deb
-          mkdir -p "$dir"
-          echo "DEPLOY_DIR=$dir" >> $GITHUB_ENV
-
-      - name: Generate shell completions
-        shell: bash
-        run: |
-          "$BIN" --gen-completion bash > "$DEPLOY_DIR/topgrade.bash"
-          "$BIN" --gen-completion fish > "$DEPLOY_DIR/topgrade.fish"
-          "$BIN" --gen-completion zsh > "$DEPLOY_DIR/_topgrade"
-
       - name: Build in Release profile with all features enabled
         run: cargo build --release --all-features
 
+      - name: Determine tag name
+        id: determine_tag_name
+        shell: bash # Or it won't work on Windows
+        run: |
+          if [ -n "${{ github.event.release.tag_name }}" ]; then
+            echo "tag_name=${{ github.event.release.tag_name }}" >> $GITHUB_OUTPUT
+          else
+            echo "tag_name=${{ github.event.inputs.existing_tag }}" >> $GITHUB_OUTPUT
+          fi
+
       - name: Rename Release (Unix)
         run: |
           cargo install default-target
           mkdir -p assets
-          FILENAME=topgrade-${{ github.event.client_payload.tag }}-$(default-target)
+          FILENAME=topgrade-${{ steps.determine_tag_name.outputs.tag_name }}-$(default-target)
           mv target/release/topgrade assets
           cd assets
           tar --format=ustar -czf $FILENAME.tar.gz topgrade
@@ -120,7 +121,7 @@
         run: |
           cargo install default-target
           mkdir assets
-          FILENAME=topgrade-${{ github.event.client_payload.tag }}-$(default-target)
+          FILENAME=topgrade-${{steps.determine_tag_name.outputs.tag_name}}-$(default-target)
           mv target/release/topgrade.exe assets/topgrade.exe
           cd assets
           powershell Compress-Archive -Path * -Destination ${FILENAME}.zip
@@ -129,13 +130,6 @@
         if: ${{ matrix.platform == 'windows-latest' }}
         shell: bash
 
-<<<<<<< HEAD
-      - name: Upload assets
-        run:
-          gh release upload "${{ github.event.client_payload.tag }}" assets/*
-        env:
-          GITHUB_TOKEN: ${{ secrets.GITHUB_TOKEN }}
-=======
       - name: Generate SBOM for release assets
         uses: anchore/sbom-action@v0
         with:
@@ -194,7 +188,6 @@
         with:
           tag_name: ${{ steps.determine_tag_name.outputs.tag_name }}
           files: assets/*
->>>>>>> 6394d064
 
       - name: Generate artifact attestations
         uses: actions/attest-build-provenance@v3.0.0
@@ -222,10 +215,7 @@
             "aarch64-unknown-linux-musl",
             "x86_64-unknown-freebsd",
           ]
-    # Run this one on an older version as well, to limit glibc to 2.34 instead of 2.39.
-    # Even though this is cross-compiled, it links to the libc6-<arch>-cross installed on the host
-    # (see the apt-get install calls below)
-    runs-on: ubuntu-22.04
+    runs-on: ubuntu-latest
     steps:
       - uses: actions/checkout@v5.0.0
         with:
@@ -256,8 +246,12 @@
         run: rustup target add ${{ matrix.target }}
 
       - name: install cross
-        # Install from source to fix `ld: cannot find -lgeom` for freebsd build
-        run: cargo +stable install --git https://github.com/cross-rs/cross cross
+        uses: taiki-e/install-action@d6912b47771be2c443ec90dbb3d28e023987e782 # v2.62.1
+        with:
+          tool: cross@0.2.5
+
+      - name: Check format
+        run: cross fmt --all -- --check
 
       - name: Run clippy
         run: cross clippy --all-targets --locked --target ${{matrix.target}} -- -D warnings
@@ -267,49 +261,24 @@
 
       - name: Run tests
         run: cross test --target ${{matrix.target}}
-        # Running tests on FreeBSD is impossible; see https://github.com/cross-rs/cross/wiki/FAQ#running-bsd-tests
-        # Not that this is *NOT* the same as the original issue with `ld: cannot find -lgeom`, but a new issue:
-        # error: test failed, to rerun pass `--lib`
-        # Caused by:
-        #   could not execute process `/target/x86_64-unknown-freebsd/debug/deps/topgrade-9b1670d87ca863dd` (never executed)
-        # Caused by:
-        #   No such file or directory (os error 2)
-        # TODO: I have not tested this in GHA yet, only locally
-        if: ${{ matrix.target != 'x86_64-unknown-freebsd' }}
-
-      # Used `https://github.com/BurntSushi/ripgrep/blob/master/.github/workflows/release.yml`
-      # as a reference.
-      - name: Build debug binary to create release assets
-        shell: bash
-        run: |
-          # This build is not using the target arch since this binary is only needed in CI. It needs
-          # to be the compiled for the runner since it has the run the binary to generate completion
-          # scripts.
-          cargo build --all-features
-          bin="target/debug/topgrade"
-          echo "BIN=$bin" >> $GITHUB_ENV
-
-      - name: Create deployment directory
-        shell: bash
-        run: |
-          dir=deployment/deb
-          mkdir -p "$dir"
-          echo "DEPLOY_DIR=$dir" >> $GITHUB_ENV
-
-      - name: Generate shell completions
-        shell: bash
-        run: |
-          "$BIN" --gen-completion bash > "$DEPLOY_DIR/topgrade.bash"
-          "$BIN" --gen-completion fish > "$DEPLOY_DIR/topgrade.fish"
-          "$BIN" --gen-completion zsh > "$DEPLOY_DIR/_topgrade"
 
       - name: Build in Release profile with all features enabled
         run: cross build --release --all-features --target ${{matrix.target}}
 
+      - name: Determine tag name
+        id: determine_tag_name
+        shell: bash # Or it won't work on Windows
+        run: |
+          if [ -n "${{ github.event.release.tag_name }}" ]; then
+            echo "tag_name=${{ github.event.release.tag_name }}" >> $GITHUB_OUTPUT
+          else
+            echo "tag_name=${{ github.event.inputs.existing_tag }}" >> $GITHUB_OUTPUT
+          fi
+
       - name: Rename Release
         run: |
           mkdir -p assets
-          FILENAME=topgrade-${{ github.event.client_payload.tag }}-${{matrix.target}}
+          FILENAME=topgrade-${{steps.determine_tag_name.outputs.tag_name}}-${{matrix.target}}
           mv target/${{matrix.target}}/release/topgrade assets
           cd assets
           tar --format=ustar -czf $FILENAME.tar.gz topgrade
@@ -335,25 +304,13 @@
         shell: bash
 
 
-      - name: Upload assets
-        run:
-          gh release upload "${{ github.event.client_payload.tag }}" assets/*
-        env:
-          GITHUB_TOKEN: ${{ secrets.GITHUB_TOKEN }}
+      - name: Release
+        uses: softprops/action-gh-release@6cbd405e2c4e67a21c47fa9e383d020e4e28b836 # v2.3.3
+        with:
+          tag_name: ${{ steps.determine_tag_name.outputs.tag_name }}
+          files: assets/*
 
       - name: Generate artifact attestations
         uses: actions/attest-build-provenance@v3.0.0
         with:
-          subject-path: assets/*
-
-  triggers:
-    runs-on: ubuntu-latest
-    needs: [ native_build, cross_build ]
-    steps:
-      - name: Trigger workflows
-        run: |
-          gh api repos/${{ github.repository }}/dispatches \
-            -f "event_type=release-assets-built" \
-            -F "client_payload[tag]=${{ github.event.client_payload.tag }}"
-        env:
-          GITHUB_TOKEN: ${{ secrets.GITHUB_TOKEN }}+          subject-path: assets/*