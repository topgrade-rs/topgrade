--- conflicted
+++ resolved
@@ -121,14 +121,10 @@
         run: ${{ matrix.use_cross == true && 'cross' || 'cargo' }} check --locked --target ${{ matrix.target }}
 
       - name: Run cargo/cross clippy
-<<<<<<< HEAD
         if: matrix.os != 'windows-latest'
-        run: ${{ matrix.use_cross == true && 'cross' || 'cargo' }} clippy --locked --target ${{ matrix.target }} --all-features -- -D warnings
-=======
         run: |
           rustup component add clippy
           ${{ matrix.use_cross == true && 'cross' || 'cargo' }} clippy --locked --target ${{ matrix.target }} --all-features -- -D warnings
->>>>>>> fc5cc3c4
 
       - name: Run cargo test
         # ONLY run test with cargo
