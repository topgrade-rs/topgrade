--- conflicted
+++ resolved
@@ -45,16 +45,6 @@
           sort original.txt > sorted.txt
           diff original.txt sorted.txt
 
-<<<<<<< HEAD
-=======
-  step-match-sorted:
-    name: Step match sorted
-    runs-on: ubuntu-latest
-    steps:
-      - name: Checkout code
-        uses: actions/checkout@v5.0.0
-
->>>>>>> a033152c
       - name: Check if `Step::run()`'s match is sorted
         run: |
           FILE="src/step.rs"
@@ -62,7 +52,6 @@
           sort original.txt > sorted.txt
           diff original.txt sorted.txt
 
-<<<<<<< HEAD
       - name: Check if `default_steps` contains every step
         run: |
           # Extract all variants from enum Step
@@ -95,8 +84,6 @@
             # exit 1
           fi
 
-=======
->>>>>>> a033152c
   main:
     needs: [ fmt, custom-checks ]
     name: ${{ matrix.target_name }} (check, clippy)
