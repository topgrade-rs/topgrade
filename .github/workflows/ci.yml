on:
  pull_request:
  push:
    branches:
      - main

name: CI

env:
  CROSS_VER: '0.2.5'
  CARGO_NET_RETRY: 3

jobs:
  fmt:
    name: Rustfmt
    runs-on: ubuntu-latest
    steps:
      - name: Checkout code
        uses: actions/checkout@v4

      - name: Run cargo fmt
        env:
          TERM: xterm-256color
        run: |
          cargo fmt --all -- --check

  step-enum-sorted:
    name: Step enum sorted
    runs-on: ubuntu-latest
    steps:
      - name: Checkout code
        uses: actions/checkout@v4

      - name: Check if `Step` enum is sorted
        run: |
          ENUM_NAME="Step"
          FILE="src/config.rs"
          awk "/enum $ENUM_NAME/,/}/" "$FILE" | \
          grep -E '^\s*[A-Za-z_][A-Za-z0-9_]*\s*,?$' | \
          sed 's/[, ]//g' > original.txt
          sort original.txt > sorted.txt
          diff original.txt sorted.txt

  main:
    needs: [fmt, step-enum-sorted]
    name: ${{ matrix.target_name }} (check, clippy)
    runs-on: ${{ matrix.os }}
    strategy:
      fail-fast: false
      matrix:
        include:
          - target: x86_64-linux-android
            target_name: Android
            use_cross: true
            os: ubuntu-latest

          - target: x86_64-unknown-freebsd
            target_name: FreeBSD
            use_cross: true
            os: ubuntu-latest

          - target: x86_64-unknown-linux-gnu
            target_name: Linux
            os: ubuntu-latest

          - target: x86_64-apple-darwin
            target_name: macOS-x86_64
            os: macos-13

          - target: aarch64-apple-darwin
            target_name: macOS-aarch64
            os: macos-latest

          - target: x86_64-unknown-netbsd
            target_name: NetBSD
            use_cross: true
            os: ubuntu-latest

          - target: x86_64-pc-windows-msvc
            target_name: Windows
            os: windows-latest
    steps:
      - name: Checkout code
        uses: actions/checkout@v4

      - name: Setup Rust Cache
        uses: Swatinem/rust-cache@v2
        with:
          prefix-key: ${{ matrix.target }}
          # Optimize Windows caching with fewer paths
          cache-directories: ${{ matrix.os == 'windows-latest' && '.cargo\registry\src .cargo\registry\index target' || '' }}
          # Use smaller cache chunks on Windows
          cache-on-failure: ${{ matrix.os == 'windows-latest' }}

      - name: Setup cross
        if: matrix.use_cross == true
        run: curl -fL --retry 3 https://github.com/cross-rs/cross/releases/download/v${{ env.CROSS_VER }}/cross-x86_64-unknown-linux-musl.tar.gz | tar vxz -C /usr/local/bin

      # Windows specific optimization: Use native toolchain and install components
      - name: Install clippy (Windows)
        if: matrix.os == 'windows-latest'
        run: rustup component add clippy

      # Parallel jobs for Windows
      - name: Run cargo check (Windows)
        if: matrix.os == 'windows-latest'
        run: cargo check --locked --target ${{ matrix.target }}

      - name: Run cargo clippy (Windows)
        if: matrix.os == 'windows-latest'
        run: cargo clippy --locked --target ${{ matrix.target }} --all-features -- -D warnings

      - name: Run cargo test (Windows)
        if: matrix.os == 'windows-latest'
        run: cargo test --locked --target ${{ matrix.target }}

      # Non-Windows jobs
      - name: Run cargo/cross check
        if: matrix.os != 'windows-latest'
        run: ${{ matrix.use_cross == true && 'cross' || 'cargo' }} check --locked --target ${{ matrix.target }}

      - name: Run cargo/cross clippy
        if: matrix.os != 'windows-latest'
        run: ${{ matrix.use_cross == true && 'cross' || 'cargo' }} clippy --locked --target ${{ matrix.target }} --all-features -- -D warnings

      - name: Run cargo test
        # ONLY run test with cargo
<<<<<<< HEAD
        if: matrix.use_cross == false && matrix.os != 'windows-latest'
=======
        if: matrix.use_cross == false
>>>>>>> 3dc8d31d
        run: cargo test --locked --target ${{ matrix.target }}<|MERGE_RESOLUTION|>--- conflicted
+++ resolved
@@ -125,9 +125,5 @@
 
       - name: Run cargo test
         # ONLY run test with cargo
-<<<<<<< HEAD
         if: matrix.use_cross == false && matrix.os != 'windows-latest'
-=======
-        if: matrix.use_cross == false
->>>>>>> 3dc8d31d
         run: cargo test --locked --target ${{ matrix.target }}