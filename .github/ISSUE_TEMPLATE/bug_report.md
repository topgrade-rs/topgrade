---
name: Bug report
about: Topgrade is misbehaving
title: ''
labels: 'C-bug'
assignees: ''

---

<!--
Thanks for taking the time to fill out this bug report!
Please make sure to
[search for existing issues](https://github.com/topgrade-rs/topgrade/issues)
before filing a new one!

Questions labeled with `Optional` can be skipped.

<<<<<<< HEAD
If you're here to report about a "No asset found" error, please make sure that 
an hour has been passed since the last release was made. 
=======
<!--
If you're here to report about a "No asset found" error, please make sure that
an hour has been passed since the last release was made.
>>>>>>> ea2ccdd6
-->

## Checklist

- [ ] I have searched the issue tracker for relevant or duplicate issues. Search terms used:
    - ...
- [ ] The issue persists on the `main` branch (install with
  `cargo install --git https://github.com/topgrade-rs/topgrade`, run with `~/.cargo/bin/topgrade`)

## Erroneous Behavior
<<<<<<< HEAD

<!-- 
=======
<!--
>>>>>>> ea2ccdd6
What actually happened?
-->

## Expected Behavior
<<<<<<< HEAD

<!-- 
Describe the expected behavior.
-->

## Steps to reproduce

<!-- 
A minimal example to reproduce the issue.
-->

## Possible Cause (Optional)

<!-- 
=======
<!--
Describe the expected behavior
-->

## Steps to reproduce
<!--
A minimal example to reproduce the issue
-->

## Possible Cause (Optional)
<!--
>>>>>>> ea2ccdd6
If you know the possible cause of the issue, please tell us.
-->

## Problem persists without calling from topgrade
<<<<<<< HEAD

<!-- 
Execute the erroneous command directly to see if the problem persists.
=======
<!--
Execute the erroneous command directly to see if the problem persists
>>>>>>> ea2ccdd6
-->

- [ ] Yes
- [ ] No

## Ran through `Remote Execution`

<!--
Did you run topgrade through `Remote Execution`?
-->

- [ ] Yes
- [ ] No

If yes, does the issue still occur when you run topgrade directly in your
<<<<<<< HEAD
remote host?
=======
remote host
>>>>>>> ea2ccdd6

- [ ] Yes
- [ ] No

## Configuration file (Optional)
<<<<<<< HEAD

<!-- 
Paste your configuration file inside the code block if you think this issue is 
=======
<!--
Paste your configuration file inside the code block if you think this issue is
>>>>>>> ea2ccdd6
related to configuration.
-->

```toml

```

## Additional Details

- Operation System/Version
  <!-- For example, Fedora Linux 38 -->

- Installation
  <!--
  How did you install topgrade: build from repo / crates.io (cargo install topgrade)
  / package manager (which one) / other (describe)
  -->

- Topgrade version (`topgrade -V`)

## Verbose Output (`topgrade -v`)
<<<<<<< HEAD

<!-- 
=======
<!--
>>>>>>> ea2ccdd6
Paste the verbose output into the pre-tags
-->

<details>
<pre>

</pre>
</details><|MERGE_RESOLUTION|>--- conflicted
+++ resolved
@@ -15,14 +15,8 @@
 
 Questions labeled with `Optional` can be skipped.
 
-<<<<<<< HEAD
 If you're here to report about a "No asset found" error, please make sure that 
 an hour has been passed since the last release was made. 
-=======
-<!--
-If you're here to report about a "No asset found" error, please make sure that
-an hour has been passed since the last release was made.
->>>>>>> ea2ccdd6
 -->
 
 ## Checklist
@@ -33,17 +27,12 @@
   `cargo install --git https://github.com/topgrade-rs/topgrade`, run with `~/.cargo/bin/topgrade`)
 
 ## Erroneous Behavior
-<<<<<<< HEAD
 
-<!-- 
-=======
 <!--
->>>>>>> ea2ccdd6
 What actually happened?
 -->
 
 ## Expected Behavior
-<<<<<<< HEAD
 
 <!-- 
 Describe the expected behavior.
@@ -58,31 +47,13 @@
 ## Possible Cause (Optional)
 
 <!-- 
-=======
-<!--
-Describe the expected behavior
--->
-
-## Steps to reproduce
-<!--
-A minimal example to reproduce the issue
--->
-
-## Possible Cause (Optional)
-<!--
->>>>>>> ea2ccdd6
 If you know the possible cause of the issue, please tell us.
 -->
 
 ## Problem persists without calling from topgrade
-<<<<<<< HEAD
 
 <!-- 
 Execute the erroneous command directly to see if the problem persists.
-=======
-<!--
-Execute the erroneous command directly to see if the problem persists
->>>>>>> ea2ccdd6
 -->
 
 - [ ] Yes
@@ -98,24 +69,15 @@
 - [ ] No
 
 If yes, does the issue still occur when you run topgrade directly in your
-<<<<<<< HEAD
 remote host?
-=======
-remote host
->>>>>>> ea2ccdd6
 
 - [ ] Yes
 - [ ] No
 
 ## Configuration file (Optional)
-<<<<<<< HEAD
 
 <!-- 
 Paste your configuration file inside the code block if you think this issue is 
-=======
-<!--
-Paste your configuration file inside the code block if you think this issue is
->>>>>>> ea2ccdd6
 related to configuration.
 -->
 
@@ -137,12 +99,8 @@
 - Topgrade version (`topgrade -V`)
 
 ## Verbose Output (`topgrade -v`)
-<<<<<<< HEAD
 
 <!-- 
-=======
-<!--
->>>>>>> ea2ccdd6
 Paste the verbose output into the pre-tags
 -->
 
