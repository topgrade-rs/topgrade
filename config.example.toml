--- conflicted
+++ resolved
@@ -103,8 +103,8 @@
 # enable_pipupgrade = true                         ###disabled by default
 # pipupgrade_arguments = "-y -u --pip-path pip"    ###disabled by default
 
-# For the poetry step, by default, Topgrade skips its update if poetry is not 
-# installed with the official script. This configuration entry forces Topgrade 
+# For the poetry step, by default, Topgrade skips its update if poetry is not
+# installed with the official script. This configuration entry forces Topgrade
 # to run the update in this case.
 #
 # (default: false)
@@ -291,13 +291,6 @@
 # (default: true)
 # startup_file = true
 
-<<<<<<< HEAD
-[vscode]
-# If this is set and is a non-empty string, it specifies the profile the
-# extensions should be updated for.
-# (default: this won't be set by default)
-# profile = ""
-=======
 [zigup]
 # Version strings passed to zigup.
 # These may be pinned versions such as "0.13.0" or branches such as "master".
@@ -322,4 +315,9 @@
 # If enabled, each updated version above will be marked with `zigup keep`.
 # (default: false)
 # cleanup = false
->>>>>>> 3e0c21e9
+
+[vscode]
+# If this is set and is a non-empty string, it specifies the profile the
+# extensions should be updated for.
+# (default: this won't be set by default)
+# profile = ""