# Include any additional configuration file(s)
# [include] sections are processed in the order you write them
# Files in $CONFIG_DIR/topgrade.d/ are automatically included before this file
[include]
# paths = ["/etc/topgrade.toml"]


[misc]
# Run `sudo -v` to cache credentials at the start of the run
# This avoids a blocking password prompt in the middle of an unattended run
# (default: false)
# pre_sudo = false

# Sudo command to be used
# sudo_command = "sudo"

# Disable specific steps - same options as the command line flag
# disable = ["system", "emacs"]

# Ignore failures for these steps
# ignore_failures = ["powershell"]

# List of remote machines with Topgrade installed on them
# remote_topgrades = ["toothless", "pi", "parnas"]

# Path to Topgrade executable on remote machines
# remote_topgrade_path = ".cargo/bin/topgrade"

# Arguments to pass to SSH when upgrading remote systems
# ssh_arguments = "-o ConnectTimeout=2"

# Arguments to pass tmux when pulling Repositories
# tmux_arguments = "-S /var/tmux.sock"

# Do not set the terminal title (default: true)
# set_title = true

# Display the time in step titles (default: true)
# display_time = true

# Don't ask for confirmations (no default value)
# assume_yes = true

# Do not ask to retry failed steps (default: false)
# no_retry = true

# Run inside tmux (default: false)
# run_in_tmux = true

# Changes the way topgrade interacts with
# the tmux session, creating the session
# and only attaching to it if not inside tmux
# (default: "attach_if_not_in_session", allowed values: "attach_if_not_in_session", "attach_always")
# tmux_session_mode = "attach_if_not_in_session"

# Cleanup temporary or old files (default: false)
# cleanup = true

# Send a notification for every step (default: false)
# notify_each_step = false

# Skip sending a notification at the end of a run (default: false)
# skip_notify = true

# The Bash-it branch to update (default: "stable")
# bashit_branch = "stable"

# Run specific steps - same options as the command line flag
# only = ["system", "emacs"]

# Whether to self update
#
# this will be ignored if the binary is built without self update support
#
# available also via setting the environment variable TOPGRADE_NO_SELF_UPGRADE)
# no_self_update = true

# Extra tracing filter directives
# These are prepended to the `--log-filter` argument
# See: https://docs.rs/tracing-subscriber/latest/tracing_subscriber/filter/struct.EnvFilter.html#directives
# log_filters = ["topgrade::command=debug", "warn"]


# Commands to run before anything
[pre_commands]
# "Emacs Snapshot" = "rm -rf ~/.emacs.d/elpa.bak && cp -rl ~/.emacs.d/elpa ~/.emacs.d/elpa.bak"


# Commands to run after anything
[post_commands]
# "Emacs Snapshot" = "rm -rf ~/.emacs.d/elpa.bak && cp -rl ~/.emacs.d/elpa ~/.emacs.d/elpa.bak"


# Custom commands
[commands]
# "Python Environment" = "~/dev/.env/bin/pip install -i https://pypi.python.org/simple -U --upgrade-strategy eager jupyter"
# "Custom command using interactive shell (unix)" = "-i vim_upgrade"


[python]
# enable_pip_review = true                         ###disabled by default
# enable_pip_review_local = true                   ###disabled by default
# enable_pipupgrade = true                         ###disabled by default
# pipupgrade_arguments = "-y -u --pip-path pip"    ###disabled by default

# For the poetry step, by default, Topgrade skips its update if poetry is not
# installed with the official script. This configuration entry forces Topgrade
# to run the update in this case.
#
# (default: false)
# poetry_force_self_update = true


[composer]
# self_update = true


[brew]
# For the BrewCask step
# If `Repo Cask Upgrade` exists, then use the `-a` option.
# Otherwise, use the `--greedy` option.
# greedy_cask = true

# For the BrewCask step
# If `Repo Cask Upgrade` does not exist, then use the `--greedy_latest` option.
# NOTE: the above entry `greedy_cask` contains this entry, though you can enable
# both of them, they won't clash with each other.
# greedy_latest = true

# For the BrewCask step
# If `Repo Cask Upgrade` does not exist, then use the `--greedy_auto_updates` option.
# NOTE: the above entry `greedy_cask` contains this entry, though you can enable
# both of them, they won't clash with each other.
# greedy_auto_updates = true

# For the BrewFormula step
# Execute `brew autoremove` after the step.
# autoremove = true

# For the BrewFormula step
# Upgrade formulae built from the HEAD branch; `brew upgrade --fetch-HEAD`
# fetch_head = true


[linux]
# Arch Package Manager to use.
# Allowed values:
#   autodetect, aura, garuda_update, pacman, pamac, paru, pikaur, trizen, yay
# arch_package_manager = "pacman"

# Arguments to pass yay (or paru) when updating packages
# yay_arguments = "--nodevel"

# Arguments to pass dnf when updating packages
# dnf_arguments = "--refresh"

# aura_aur_arguments = "-kx"

# aura_pacman_arguments = ""
# garuda_update_arguments = ""

# show_arch_news = true

# trizen_arguments = "--devel"

# pikaur_arguments = ""

# pamac_arguments = "--no-devel"

# enable_tlmgr = true

# emerge_sync_flags = "-q"

# emerge_update_flags = "-uDNa --with-bdeps=y world"

# redhat_distro_sync = false

# suse_dup = false

# rpm_ostree = false

# For Fedora/CentOS/RHEL Atomic variants, if `bootc` is available and this configuration entry is set to true, use
# it to do the update - Will also supercede rpm-ostree if enabled
# (default: false)
# bootc = false

# nix_arguments = "--flake"

# nix_env_arguments = "--prebuilt-only"

# Extra Home Manager arguments
# home_manager_arguments = ["--flake", "file"]


[git]
# How many repos to pull at max in parallel
# max_concurrency = 5

# Additional git repositories to pull
# repos = [
#     "~/src/*/",
#     "~/.config/something"
# ]

# Don't pull the predefined git repos
# pull_predefined = false

# Arguments to pass Git when pulling Repositories
# arguments = "--rebase --autostash"


[windows]
# Manually select Windows updates
# accept_all_updates = false

# Controls whether to automatically reboot the computer when updates are
# installed that request it. (default: "no", allowed values: "yes", "no", "ask")
# updates_auto_reboot = "yes"

# open_remotes_in_new_terminal = true

# wsl_update_pre_release = true

# wsl_update_use_web_download = true

# The default for winget_install_silently is true, 
# this example turns off silent install.
# winget_install_silently = false

# Causes Topgrade to rename itself during the run to allow package managers
# to upgrade it. Use this only if you installed Topgrade by using a package
# manager such as Scoop or Cargo
# self_rename = true


[npm]
# Use sudo if the NPM directory isn't owned by the current user
# use_sudo = true


[yarn]
# Run `yarn global upgrade` with `sudo`
# use_sudo = true


[deno]
# Upgrade deno executable to the given version.
# version = "stable"


[vim]
# For `vim-plug`, execute `PlugUpdate!` instead of `PlugUpdate`
# force_plug_update = true


[firmware]
# Offer to update firmware; if false just check for and display available updates
# upgrade = true


[vagrant]
# Vagrant directories
# directories = []

# power on vagrant boxes if needed
# power_on = true

# Always suspend vagrant boxes instead of powering off
# always_suspend = true


[flatpak]
# Use sudo for updating the system-wide installation
# use_sudo = true


[distrobox]
# use_root = false

# containers = ["archlinux-latest"]
[containers]
# Specify the containers to ignore while updating (Wildcard supported)
# ignored_containers = ["ghcr.io/rancher-sandbox/rancher-desktop/rdx-proxy:latest", "docker.io*"]
# Specify the runtime to use for containers (default: "docker", allowed values: "docker", "podman")
# runtime = "podman"

[lensfun]
# If disabled, Topgrade invokes `lensfun‑update‑data` without root priviledge,
# then the update will be only available to you. Otherwise, `sudo` is required,
# and the update will be installed system-wide, i.e., available to all users.
# (default: false)
# use_sudo = false

[julia]
# If disabled, Topgrade invokes julia with the --startup-file=no CLI option.
#
# This may be desirable to avoid loading outdated packages with "using" directives
# in the startup file, which might cause the update run to fail.
# (default: true)
# startup_file = true

[zigup]
# Version strings passed to zigup.
# These may be pinned versions such as "0.13.0" or branches such as "master".
# Each one will be updated in its own zigup invocation.
# (default: ["master"])
# target_versions = ["master", "0.13.0"]

# Specifies the directory that the zig files will be installed to.
# If defined, passed with the --install-dir command line flag.
# If not defined, zigup will use its default behaviour.
# (default: not defined)
# install_dir = "~/.zig"

# Specifies the path of the symlink which will be set to point at the default compiler version.
# If defined, passed with the --path-link command line flag.
# If not defined, zigup will use its default behaviour.
# This is not meaningful if set_default is not enabled.
# (default: not defined)
# path_link = "~/.bin/zig"

# If enabled, run `zigup clean` after updating all versions.
# If enabled, each updated version above will be marked with `zigup keep`.
# (default: false)
# cleanup = false

[vscode]
# If this is set and is a non-empty string, it specifies the profile the
# extensions should be updated for.
# (default: this won't be set by default)
# profile = ""

<<<<<<< HEAD
[doom]
# If this is set to true, the `--aot` flag is added to `doom upgrade`,
# which enables ahead-of-time native compilation of packages.
# (default: false)
# aot = true
=======
[pixi]
# Show the release notes of the latest pixi release
# during the pixi step
# (default: false)
# include_release_notes = false
>>>>>>> 23fff2a0
<|MERGE_RESOLUTION|>--- conflicted
+++ resolved
@@ -330,16 +330,14 @@
 # (default: this won't be set by default)
 # profile = ""
 
-<<<<<<< HEAD
+[pixi]
+# Show the release notes of the latest pixi release
+# during the pixi step
+# (default: false)
+# include_release_notes = false
+
 [doom]
 # If this is set to true, the `--aot` flag is added to `doom upgrade`,
 # which enables ahead-of-time native compilation of packages.
 # (default: false)
-# aot = true
-=======
-[pixi]
-# Show the release notes of the latest pixi release
-# during the pixi step
-# (default: false)
-# include_release_notes = false
->>>>>>> 23fff2a0
+# aot = true