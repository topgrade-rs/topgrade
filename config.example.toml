# Include any additional configuration file(s)
# [include] sections are processed in the order you write them
# Files in $CONFIG_DIR/topgrade.d/ are automatically included before this file
[include]
# paths = ["/etc/topgrade.toml"]


[misc]
# On Unix systems, Topgrade should not be run as root, it
# will run commands with sudo or equivalent where needed.
# Set this to true to suppress the warning and confirmation
# prompt if Topgrade detects it is being run as root.
# (default: false)
# allow_root = false

# Run `sudo -v` to cache credentials at the start of the run
# This avoids a blocking password prompt in the middle of an unattended run
# (default: false)
# pre_sudo = false

# Sudo command to be used
# sudo_command = "sudo"

# Disable specific steps - same options as the command line flag
# disable = ["system", "emacs"]

# Ignore failures for these steps
# ignore_failures = ["powershell"]

# List of remote machines with Topgrade installed on them
# remote_topgrades = ["toothless", "pi", "parnas"]

# Path to Topgrade executable on remote machines
# remote_topgrade_path = ".cargo/bin/topgrade"

# Arguments to pass to SSH when upgrading remote systems
# ssh_arguments = "-o ConnectTimeout=2"

# Arguments to pass tmux when pulling Repositories
# tmux_arguments = "-S /var/tmux.sock"

# Do not set the terminal title (default: true)
# set_title = true

# Display the time in step titles (default: true)
# display_time = true

# Don't ask for confirmations (no default value)
# assume_yes = true

# Do not ask to retry failed steps (default: false)
# no_retry = true

# Show the reason for skipped steps (default: false)
# This has no effect if the "only" option is specified
# show_skipped = true

# Run inside tmux (default: false)
# run_in_tmux = true

# Changes the way topgrade interacts with
# the tmux session, creating the session
# and only attaching to it if not inside tmux
# (default: "attach_if_not_in_session", allowed values: "attach_if_not_in_session", "attach_always")
# tmux_session_mode = "attach_if_not_in_session"

# Cleanup temporary or old files (default: false)
# cleanup = true

# Send a notification for every step (default: false)
# notify_each_step = false

# Skip sending a notification at the end of a run (default: false)
# skip_notify = true

# The Bash-it branch to update (default: "stable")
# bashit_branch = "stable"

# Run specific steps - same options as the command line flag
# only = ["system", "emacs"]

# Whether to self update
#
# this will be ignored if the binary is built without self update support
#
# available also via setting the environment variable TOPGRADE_NO_SELF_UPGRADE)
# no_self_update = true

# Extra tracing filter directives
# These are prepended to the `--log-filter` argument
# See: https://docs.rs/tracing-subscriber/latest/tracing_subscriber/filter/struct.EnvFilter.html#directives
# log_filters = ["topgrade::command=debug", "warn"]

# Whether to show a distribution-specific summary if applicable, e.g. listing
# Pacman backup configuration files (*.pacsave and *.pacnew)
# (default: true)
# show_distribution_summary = false


# Commands to run before anything
[pre_commands]
# "Emacs Snapshot" = "rm -rf ~/.emacs.d/elpa.bak && cp -rl ~/.emacs.d/elpa ~/.emacs.d/elpa.bak"


# Commands to run after anything
[post_commands]
# "Emacs Snapshot" = "rm -rf ~/.emacs.d/elpa.bak && cp -rl ~/.emacs.d/elpa ~/.emacs.d/elpa.bak"


# Custom commands
[commands]
# "Python Environment" = "~/dev/.env/bin/pip install -i https://pypi.python.org/simple -U --upgrade-strategy eager jupyter"
# "Custom command using interactive shell (unix)" = "-i vim_upgrade"


[python]
# enable_pip_review = true                         ###disabled by default
# enable_pip_review_local = true                   ###disabled by default
# enable_pipupgrade = true                         ###disabled by default
# pipupgrade_arguments = "-y -u --pip-path pip"    ###disabled by default

# For the poetry step, by default, Topgrade skips its update if poetry is not
# installed with the official script. This configuration entry forces Topgrade
# to run the update in this case.
#
# (default: false)
# poetry_force_self_update = true


[conda]
# Additional named conda environments to update (`conda env update -n env_name`)
# env_names = [
#     "Toolbox",
#     "PyTorch"
# ]
# Additional conda environment paths to update (`conda env update -p env_path`)
# env_paths = [
#     "~/webserver/.conda/",
#     "~/experiments/.conda/"
# ]


[composer]
# self_update = true


[brew]
# For the BrewCask step
# If `Repo Cask Upgrade` exists, then use the `-a` option.
# Otherwise, use the `--greedy` option.
# greedy_cask = true

# For the BrewCask step
# If `Repo Cask Upgrade` does not exist, then use the `--greedy_latest` option.
# NOTE: the above entry `greedy_cask` contains this entry, though you can enable
# both of them, they won't clash with each other.
# greedy_latest = true

# For the BrewCask step
# If `Repo Cask Upgrade` does not exist, then use the `--greedy_auto_updates` option.
# NOTE: the above entry `greedy_cask` contains this entry, though you can enable
# both of them, they won't clash with each other.
# greedy_auto_updates = true

# For the BrewFormula step
# Execute `brew autoremove` after the step.
# autoremove = true

# For the BrewFormula step
# Upgrade formulae built from the HEAD branch; `brew upgrade --fetch-HEAD`
# fetch_head = true


[linux]
# Arch Package Manager to use.
# Allowed values:
#   autodetect, aura, garuda_update, pacman, pamac, paru, pikaur, trizen, yay
# arch_package_manager = "pacman"

# Arguments to pass yay (or paru) when updating packages
# yay_arguments = "--nodevel"

# Arguments to pass dnf when updating packages
# dnf_arguments = "--refresh"

# aura_aur_arguments = "-kx"

# aura_pacman_arguments = ""
# garuda_update_arguments = ""

# show_arch_news = true

# trizen_arguments = "--devel"

# pikaur_arguments = ""

# pamac_arguments = "--no-devel"

# enable_tlmgr = true

# emerge_sync_flags = "-q"

# emerge_update_flags = "-uDNa --with-bdeps=y world"

# redhat_distro_sync = false

# suse_dup = false

# rpm_ostree = false

# For Fedora/CentOS/RHEL Atomic variants, if `bootc` is available and this configuration entry is set to true, use
# it to do the update - Will also supersede rpm-ostree if enabled
# (default: false)
# bootc = false

# nix_arguments = "--flake"

# nix_env_arguments = "--prebuilt-only"

# Extra Home Manager arguments
# home_manager_arguments = ["--flake", "file"]


[mandb]
# Enable the mandb step (to update manual entries).
# Mandb is updated in the background by a service on most systems by default.
# (default: false)
# enable = true


[git]
# How many repos to pull at max in parallel
# max_concurrency = 5

# Additional git repositories to pull
# repos = [
#     "~/src/*/",
#     "~/.config/something"
# ]

# Don't pull the predefined git repos
# pull_predefined = false

# Arguments to pass Git when pulling Repositories
# arguments = "--rebase --autostash"


[windows]
# Manually select Windows updates
# accept_all_updates = false

# Controls whether to automatically reboot the computer when updates are
# installed that request it. (default: "no", allowed values: "yes", "no", "ask")
# updates_auto_reboot = "yes"

# open_remotes_in_new_terminal = true

# wsl_update_pre_release = true

# wsl_update_use_web_download = true

# The default for winget_install_silently is true,
# this example turns off silent install.
# winget_install_silently = false

# Causes Topgrade to rename itself during the run to allow package managers
# to upgrade it. Use this only if you installed Topgrade by using a package
# manager such as Scoop or Cargo
# self_rename = true

# Use sudo to elevate privileges for the Windows Package Manager (winget)
# Only use this option if you want to run the Winget step in sudo-mode.
# Running winget in sudo-mode is generally not recommended, as not every
# package supports installing / upgrading in sudo-mode and it may cause issues
# with some packages or may even cause the Winget-step to fail.
# If any problems occur, please try running Topgrade without this option first
# before reporting an issue.
# (default: false)
# winget_use_sudo = true


[npm]
# Use sudo if the NPM directory isn't owned by the current user
# use_sudo = true


[yarn]
# Run `yarn global upgrade` with `sudo`
# use_sudo = true


[deno]
# Upgrade deno executable to the given version.
# version = "stable"


[vim]
# For `vim-plug`, execute `PlugUpdate!` instead of `PlugUpdate`
# force_plug_update = true


[firmware]
# Offer to update firmware; if false just check for and display available updates
# upgrade = true


[vagrant]
# Vagrant directories
# directories = []

# power on vagrant boxes if needed
# power_on = true

# Always suspend vagrant boxes instead of powering off
# always_suspend = true


[flatpak]
# Use sudo for updating the system-wide installation
# use_sudo = true


[distrobox]
# use_root = false

# containers = ["archlinux-latest"]
[containers]
# Specify the containers to ignore while updating (Wildcard supported)
# ignored_containers = ["ghcr.io/rancher-sandbox/rancher-desktop/rdx-proxy:latest", "docker.io*"]
# Specify the runtime to use for containers (default: "docker", allowed values: "docker", "podman")
# runtime = "podman"

[lensfun]
# If disabled, Topgrade invokes `lensfun‑update‑data` without root privilege,
# then the update will be only available to you. Otherwise, `sudo` is required,
# and the update will be installed system-wide, i.e., available to all users.
# (default: false)
# use_sudo = false

[julia]
# If disabled, Topgrade invokes julia with the --startup-file=no CLI option.
#
# This may be desirable to avoid loading outdated packages with "using" directives
# in the startup file, which might cause the update run to fail.
# (default: true)
# startup_file = true

[zigup]
# Version strings passed to zigup.
# These may be pinned versions such as "0.13.0" or branches such as "master".
# Each one will be updated in its own zigup invocation.
# (default: ["master"])
# target_versions = ["master", "0.13.0"]

# Specifies the directory that the zig files will be installed to.
# If defined, passed with the --install-dir command line flag.
# If not defined, zigup will use its default behaviour.
# (default: not defined)
# install_dir = "~/.zig"

# Specifies the path of the symlink which will be set to point at the default compiler version.
# If defined, passed with the --path-link command line flag.
# If not defined, zigup will use its default behaviour.
# This is not meaningful if set_default is not enabled.
# (default: not defined)
# path_link = "~/.bin/zig"

# If enabled, run `zigup clean` after updating all versions.
# If enabled, each updated version above will be marked with `zigup keep`.
# (default: false)
# cleanup = false

[vscode]
# If this is set and is a non-empty string, it specifies the profile the
# extensions should be updated for.
# (default: this won't be set by default)
# profile = ""

[pixi]
# Show the release notes of the latest pixi release
# during the pixi step
# (default: false)
# include_release_notes = false

<<<<<<< HEAD
[doom]
# If this is set to true, the `--aot` flag is added to `doom upgrade`,
# which enables ahead-of-time native compilation of packages.
# (default: false)
# aot = true
=======
[rustup]
# If set, updates only these channels.
# (default: [] (all channels))
# channels = ["stable"]
>>>>>>> ea1b286c
<|MERGE_RESOLUTION|>--- conflicted
+++ resolved
@@ -382,15 +382,13 @@
 # (default: false)
 # include_release_notes = false
 
-<<<<<<< HEAD
 [doom]
 # If this is set to true, the `--aot` flag is added to `doom upgrade`,
 # which enables ahead-of-time native compilation of packages.
 # (default: false)
 # aot = true
-=======
+
 [rustup]
 # If set, updates only these channels.
 # (default: [] (all channels))
-# channels = ["stable"]
->>>>>>> ea1b286c
+# channels = ["stable"]