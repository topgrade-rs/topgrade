# Include any additional configuration file(s)
# [include] sections are processed in the order you write them
# Files in $CONFIG_DIR/topgrade.d/ are automatically included before this file
[include]
# paths = ["/etc/topgrade.toml"]


[misc]
# Run `sudo -v` to cache credentials at the start of the run
# This avoids a blocking password prompt in the middle of an unattended run
# (default: false)
# pre_sudo = false

# Sudo command to be used
# sudo_command = "sudo"

# Disable specific steps - same options as the command line flag
# disable = ["system", "emacs"]

# Ignore failures for these steps
# ignore_failures = ["powershell"]

# List of remote machines with Topgrade installed on them
# remote_topgrades = ["toothless", "pi", "parnas"]

# Path to Topgrade executable on remote machines
# remote_topgrade_path = ".cargo/bin/topgrade"

# Arguments to pass to SSH when upgrading remote systems
# ssh_arguments = "-o ConnectTimeout=2"

# Arguments to pass tmux when pulling Repositories
# tmux_arguments = "-S /var/tmux.sock"

# Do not set the terminal title (default: true)
# set_title = true

# Display the time in step titles (default: true)
# display_time = true

# Don't ask for confirmations (no default value)
# assume_yes = true

# Do not ask to retry failed steps (default: false)
# no_retry = true

# Run inside tmux (default: false)
# run_in_tmux = true

# Changes the way topgrade interacts with
# the tmux session, creating the session
# and only attaching to it if not inside tmux
# (default: "attach_if_not_in_session", allowed values: "attach_if_not_in_session", "attach_always")
# tmux_session_mode = "attach_if_not_in_session"

# Cleanup temporary or old files (default: false)
# cleanup = true

# Send a notification for every step (default: false)
# notify_each_step = false

# Skip sending a notification at the end of a run (default: false)
# skip_notify = true

# The Bash-it branch to update (default: "stable")
# bashit_branch = "stable"

# Run specific steps - same options as the command line flag
# only = ["system", "emacs"]

# Whether to self update
#
# this will be ignored if the binary is built without self update support
#
# available also via setting the environment variable TOPGRADE_NO_SELF_UPGRADE)
# no_self_update = true

# Extra tracing filter directives
# These are prepended to the `--log-filter` argument
# See: https://docs.rs/tracing-subscriber/latest/tracing_subscriber/filter/struct.EnvFilter.html#directives
# log_filters = ["topgrade::command=debug", "warn"]


# Commands to run before anything
[pre_commands]
# "Emacs Snapshot" = "rm -rf ~/.emacs.d/elpa.bak && cp -rl ~/.emacs.d/elpa ~/.emacs.d/elpa.bak"


# Commands to run after anything
[post_commands]
# "Emacs Snapshot" = "rm -rf ~/.emacs.d/elpa.bak && cp -rl ~/.emacs.d/elpa ~/.emacs.d/elpa.bak"


# Custom commands
[commands]
# "Python Environment" = "~/dev/.env/bin/pip install -i https://pypi.python.org/simple -U --upgrade-strategy eager jupyter"
# "Custom command using interactive shell (unix)" = "-i vim_upgrade"


[python]
# enable_pip_review = true                         ###disabled by default
# enable_pip_review_local = true                   ###disabled by default
# enable_pipupgrade = true                         ###disabled by default
# pipupgrade_arguments = "-y -u --pip-path pip"    ###disabled by default

# For the poetry step, by default, Topgrade skips its update if poetry is not
# installed with the official script. This configuration entry forces Topgrade
# to run the update in this case.
#
# (default: false)
# poetry_force_self_update = true


[composer]
# self_update = true


[brew]
# For the BrewCask step
# If `Repo Cask Upgrade` exists, then use the `-a` option.
# Otherwise, use the `--greedy` option.
# greedy_cask = true

# For the BrewCask step
# If `Repo Cask Upgrade` does not exist, then use the `--greedy_latest` option.
# NOTE: the above entry `greedy_cask` contains this entry, though you can enable
# both of them, they won't clash with each other.
# greedy_latest = true

# For the BrewCask step
# If `Repo Cask Upgrade` does not exist, then use the `--greedy_auto_updates` option.
# NOTE: the above entry `greedy_cask` contains this entry, though you can enable
# both of them, they won't clash with each other.
# greedy_auto_updates = true

# For the BrewFormula step
# Execute `brew autoremove` after the step.
# autoremove = true

# For the BrewFormula step
# Upgrade formulae built from the HEAD branch; `brew upgrade --fetch-HEAD`
# fetch_head = true


[linux]
# Arch Package Manager to use.
# Allowed values:
#   autodetect, aura, garuda_update, pacman, pamac, paru, pikaur, trizen, yay
# arch_package_manager = "pacman"

# Arguments to pass yay (or paru) when updating packages
# yay_arguments = "--nodevel"

# Arguments to pass dnf when updating packages
# dnf_arguments = "--refresh"

# aura_aur_arguments = "-kx"

# aura_pacman_arguments = ""
# garuda_update_arguments = ""

# show_arch_news = true

# trizen_arguments = "--devel"

# pikaur_arguments = ""

# pamac_arguments = "--no-devel"

# enable_tlmgr = true

# emerge_sync_flags = "-q"

# emerge_update_flags = "-uDNa --with-bdeps=y world"

# redhat_distro_sync = false

# suse_dup = false

# rpm_ostree = false

# For Fedora/CentOS/RHEL Atomic variants, if `bootc` is available and this configuration entry is set to true, use
# it to do the update - Will also supercede rpm-ostree if enabled
# (default: false)
# bootc = false

# nix_arguments = "--flake"

# nix_env_arguments = "--prebuilt-only"

# Extra Home Manager arguments
# home_manager_arguments = ["--flake", "file"]


[git]
# How many repos to pull at max in parallel
# max_concurrency = 5

# Additional git repositories to pull
# repos = [
#     "~/src/*/",
#     "~/.config/something"
# ]

# Don't pull the predefined git repos
# pull_predefined = false

# Arguments to pass Git when pulling Repositories
# arguments = "--rebase --autostash"


[windows]
# Manually select Windows updates
# accept_all_updates = false

# Controls whether to automatically reboot the computer when updates are
# installed that request it. (default: "no", allowed values: "yes", "no", "ask")
# updates_auto_reboot = "yes"

# open_remotes_in_new_terminal = true

# wsl_update_pre_release = true

# wsl_update_use_web_download = true

# The default for winget_install_silently is true, 
# this example turns off silent install.
# winget_install_silently = false

# Causes Topgrade to rename itself during the run to allow package managers
# to upgrade it. Use this only if you installed Topgrade by using a package
# manager such as Scoop or Cargo
# self_rename = true


[npm]
# Use sudo if the NPM directory isn't owned by the current user
# use_sudo = true


[yarn]
# Run `yarn global upgrade` with `sudo`
# use_sudo = true


[deno]
# Upgrade deno executable to the given version.
# version = "stable"


[vim]
# For `vim-plug`, execute `PlugUpdate!` instead of `PlugUpdate`
# force_plug_update = true


[firmware]
# Offer to update firmware; if false just check for and display available updates
# upgrade = true


[vagrant]
# Vagrant directories
# directories = []

# power on vagrant boxes if needed
# power_on = true

# Always suspend vagrant boxes instead of powering off
# always_suspend = true


[flatpak]
# Use sudo for updating the system-wide installation
# use_sudo = true


[distrobox]
# use_root = false

# containers = ["archlinux-latest"]
[containers]
# Specify the containers to ignore while updating (Wildcard supported)
# ignored_containers = ["ghcr.io/rancher-sandbox/rancher-desktop/rdx-proxy:latest", "docker.io*"]
# Specify the runtime to use for containers (default: "docker", allowed values: "docker", "podman")
# runtime = "podman"

[lensfun]
# If disabled, Topgrade invokes `lensfun‑update‑data` without root priviledge,
# then the update will be only available to you. Otherwise, `sudo` is required,
# and the update will be installed system-wide, i.e., available to all users.
# (default: false)
# use_sudo = false

[julia]
# If disabled, Topgrade invokes julia with the --startup-file=no CLI option.
#
# This may be desirable to avoid loading outdated packages with "using" directives
# in the startup file, which might cause the update run to fail.
# (default: true)
# startup_file = true

[zigup]
# Version strings passed to zigup.
# These may be pinned versions such as "0.13.0" or branches such as "master".
# Each one will be updated in its own zigup invocation.
# (default: ["master"])
# target_versions = ["master", "0.13.0"]

# Specifies the directory that the zig files will be installed to.
# If defined, passed with the --install-dir command line flag.
# If not defined, zigup will use its default behaviour.
# (default: not defined)
# install_dir = "~/.zig"

# Specifies the path of the symlink which will be set to point at the default compiler version.
# If defined, passed with the --path-link command line flag.
# If not defined, zigup will use its default behaviour.
# This is not meaningful if set_default is not enabled.
# (default: not defined)
# path_link = "~/.bin/zig"

# If enabled, run `zigup clean` after updating all versions.
# If enabled, each updated version above will be marked with `zigup keep`.
# (default: false)
# cleanup = false

[vscode]
# If this is set and is a non-empty string, it specifies the profile the
# extensions should be updated for.
# (default: this won't be set by default)
# profile = ""

<<<<<<< HEAD
[rustup]
# If set, updates only these channels.
# (default: [] (all channels))
# channels = ["stable"]
=======
[pixi]
# Show the release notes of the latest pixi release
# during the pixi step
# (default: false)
# include_release_notes = false
>>>>>>> 23fff2a0
<|MERGE_RESOLUTION|>--- conflicted
+++ resolved
@@ -330,15 +330,13 @@
 # (default: this won't be set by default)
 # profile = ""
 
-<<<<<<< HEAD
+[pixi]
+# Show the release notes of the latest pixi release
+# during the pixi step
+# (default: false)
+# include_release_notes = false
+
 [rustup]
 # If set, updates only these channels.
 # (default: [] (all channels))
-# channels = ["stable"]
-=======
-[pixi]
-# Show the release notes of the latest pixi release
-# during the pixi step
-# (default: false)
-# include_release_notes = false
->>>>>>> 23fff2a0
+# channels = ["stable"]