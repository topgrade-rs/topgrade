--- conflicted
+++ resolved
@@ -377,20 +377,13 @@
   zh_TW: "終極 vimrc（The Ultimate vimrc）"
 "vim binary might be actually nvim":
   en: "vim binary might be actually nvim"
-<<<<<<< HEAD
   zh_TW: "vim 執行檔可能為 nvim"
-"`{process}` failed: {exit_satus}":
-  en: "`%{process}` failed: %{exit_satus}"
-  zh_TW: "`%{process}` 失敗：%{exit_satus}"
-"`{process}` failed: {exit_satus} with {output}":
-  en: "`%{process}` failed: %{exit_satus} with %{output}"
-  zh_TW: "`%{process}` 失敗：%{exit_satus} 伴隨 %{output}"
-=======
 "`{process}` failed: {exit_status}":
   en: "`%{process}` failed: %{exit_status}"
+  zh_TW: "`%{process}` 失敗：%{exit_status}"
 "`{process}` failed: {exit_status} with {output}":
   en: "`%{process}` failed: %{exit_status} with %{output}"
->>>>>>> 9767e416
+  zh_TW: "`%{process}` 失敗：%{exit_status} 伴隨 %{output}"
 "Unknown Linux Distribution":
   en: "Unknown Linux Distribution"
   zh_TW: "未知 Linux"
