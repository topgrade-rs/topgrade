--- conflicted
+++ resolved
@@ -1,6 +1,3 @@
-<<<<<<< HEAD
-Non-major versions go via release-plz.
-=======
 # Release Procedure
 
 > This document lists the steps that lead to a successful release of Topgrade.
@@ -9,7 +6,6 @@
 
    > Here is an [Example PR](https://github.com/topgrade-rs/topgrade/pull/652)
    > that you can refer to.
->>>>>>> 6394d064
 
    1. bumps the version number.
 
@@ -29,9 +25,6 @@
    ```
 
       [breaking_changes_dev]: https://github.com/topgrade-rs/topgrade/blob/main/BREAKINGCHANGES_dev.md
-<<<<<<< HEAD
-      [breaking_changes]: https://github.com/topgrade-rs/topgrade/blob/main/BREAKINGCHANGES.md
-=======
       [breaking_changes]: https://github.com/topgrade-rs/topgrade/blob/main/BREAKINGCHANGES.md
 
 2. Check and merge that PR.
@@ -139,5 +132,4 @@
 
 ### 3. Inspect the SBOM
 
-The `sbom.cdx.json` file lists components and licenses in CycloneDX format. You can view it with any CycloneDX viewer or a JSON viewer.
->>>>>>> 6394d064
+The `sbom.cdx.json` file lists components and licenses in CycloneDX format. You can view it with any CycloneDX viewer or a JSON viewer.